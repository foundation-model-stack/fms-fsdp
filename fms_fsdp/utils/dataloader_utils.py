--- conflicted
+++ resolved
@@ -87,15 +87,9 @@
         cfg.file_type in _handler_map
     ), f"File type {cfg.file_type} is not recognized ({list(_handler_map.keys())})"
     if cfg.file_type == "hf_parquet" or cfg.file_type == "auto":
-<<<<<<< HEAD
-        filehandler = _handler_map[cfg.file_type](cfg.tokenizer_path, cfg.col_name)
-    else:
-        filehandler = _handler_map[cfg.file_type]
-=======
         filehandler = _handler_map[cfg.file_type](cfg.tokenizer_path, cols)
     else:
         filehandler = _handler_map[cfg.file_type, cols]
->>>>>>> 1b50708e
     # Base reader layer
     data = StreamingDocDataset(
         cfg.data_path,
