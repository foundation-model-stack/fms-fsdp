import torch

from fms_fsdp.utils.dataset_utils import (
    ArrowHandler,
    AutoHandler,
    BufferDataset,
    CheckpointDataset,
    FIMDataset,
    ParquetHandler,
    PreloadBufferDataset,
    PreprocessDataset,
    SamplingDataset,
    ScalableShardDataset,
    StreamingDocDataset,
)


_handler_map = {
    "arrow": ArrowHandler,
    "hf_parquet": ParquetHandler,
    "auto": AutoHandler,
}


def causal_lm(data_seq, prompt_len=1):
    """
    Perform causal language modeling by right-shifting the input sequence.
    Sets first prompt_len tokens to be ignored by the loss.
    """
    data_seq = torch.tensor(data_seq, dtype=torch.int)
    t = data_seq.clone()[1:]
    data_seq = data_seq[:-1]
    t[:prompt_len] = -100
    return data_seq, t


def get_dummy_loader(cfg, rank, world_size):
    """
    A simple dummy dataloader yielding incrementing vocab indices in an infinite loop
    """

    class SteadyCounter(torch.utils.data.IterableDataset):
        # Spit out incremental counts of constant length l, modulo vocab size v
        def __init__(self, l, v):
            self.i = 0
            self.l = l
            self.v = v

        def __iter__(self):
            while True:
                out = torch.IntTensor(
                    [x % self.v for x in range(self.i, self.i + self.l)]
                )
                yield out, out
                self.i += self.l

    data = SteadyCounter(cfg.seq_length, cfg.vocab_size)
    return torch.utils.data.DataLoader(data, batch_size=cfg.batch_size)


def get_data_loader(cfg, rank, world_size):
    """
    Pytorch dataloader for stateful, distributed, and rescalable language model training.
    Assumes underlying data is sequences of integer values.
    ...
    Args
    ----
    cfg : dataclass
        Training config containing seq len, dataset, dataset weight, datapath, etc. arguments
    rank : int
        Rank of current distributed worker. Used for handling dataset sharding logic.
    world_size : int
        Number of distributed workers. Used for handling dataset sharding logic.
    """

<<<<<<< HEAD
    if cfg.fim_training:
        assert cfg.bos_token is None, "No BOS in FIM training. Did you mean fim_pre?"

    datasets, weights = parse_data_args(cfg.datasets, cfg.weights)
=======
    datasets, weights, cols = parse_data_args(cfg.datasets, cfg.weights, cfg.col_name)
>>>>>>> 570d557d

    # Base streaming dataset. Returns doc chunks in sequence.
    # Implements dataset sampling and rescalability.
    droplist = [
        int(x.strip()) for x in cfg.strip_tokens.split(",") if len(x.strip()) > 0
    ]
    droplist = droplist + [cfg.bos_token, cfg.eos_token, cfg.bol_token, cfg.eol_token]
    assert (
        cfg.file_type in _handler_map
    ), f"File type {cfg.file_type} is not recognized ({list(_handler_map.keys())})"
    if cfg.file_type == "hf_parquet" or cfg.file_type == "auto":
        filehandler = _handler_map[cfg.file_type](cfg.tokenizer_path, cols)
    else:
        filehandler = _handler_map[cfg.file_type, cols]
    # Base reader layer
    data = StreamingDocDataset(
        cfg.data_path,
        rank,
        world_size,
        filehandler,
        cfg.eos_token,
        bos_token=cfg.bos_token,
        strip_tokens=set(droplist),
        min_length=3,
        seed=cfg.seed,
    )
    # Add rescaling/resharding
    data = ScalableShardDataset(
        data,
        cfg.eos_token,
        n_logical_shards=cfg.logical_shards,
    )
    # Add multi-dataset handling
    data = SamplingDataset(
        cfg.data_path,
        data,
        cfg.eos_token,
        datasets=datasets,
        weights=weights,
        verbose=(rank == 0),
    )
    # Wrap above dataset in packing logic to form constant-length lines.
    # Increment seq len to counteract CLM's one token removal.
    data = BufferDataset(
        data,
        cfg.seq_length + 1,
        bos_token=cfg.bol_token,
        eos_token=cfg.eol_token,
        pack_hard=True,
    )
    # Shuffle outputs in length 10k buffer. Consecutive lines appear 10k steps apart on average.
    data = PreloadBufferDataset(data, 10000)

    # Apply FIM transformation if needed
    if cfg.fim_training:
        data = FIMDataset(
            data,
            cfg.eos_token,
            cfg.psm_rate,
            cfg.spm_rate,
            pre_token=cfg.fim_pre,
            mid_token=cfg.fim_mid,
            suf_token=cfg.fim_suf,
        )

    # Transform to tensors
    data = PreprocessDataset(data, torch.IntTensor)

    # Apply CLM transformation
    data = PreprocessDataset(data, causal_lm)

    # Enable auto-saving
    data = CheckpointDataset(
        data,
        cfg.ckpt_load_path if cfg.resuming_dataset else cfg.ckpt_save_path,
        cfg.checkpoint_interval,
        cfg.batch_size,
        cfg.ckpt_save_path,
    )
    return torch.utils.data.DataLoader(
        data, num_workers=cfg.num_workers, batch_size=cfg.batch_size
    )


def parse_data_args(datas, weights, cols):
    # Convert csv inputs into corresponding lists of values
    def splitstrip(x):
        if isinstance(x, str):
            return [item.strip() for item in x.split(",")]
        elif isinstance(x, (list, tuple)):
            return list(x)
        elif isinstance(x, (int, float, complex)):
            return [x]
        else:
            raise ValueError(f"arg input {x} cannot be parsed.")

    datas = splitstrip(datas)
    weights = [float(x) for x in splitstrip(weights)]
    cols = splitstrip(cols)
    return datas, weights, cols<|MERGE_RESOLUTION|>--- conflicted
+++ resolved
@@ -72,15 +72,10 @@
     world_size : int
         Number of distributed workers. Used for handling dataset sharding logic.
     """
-
-<<<<<<< HEAD
     if cfg.fim_training:
         assert cfg.bos_token is None, "No BOS in FIM training. Did you mean fim_pre?"
 
-    datasets, weights = parse_data_args(cfg.datasets, cfg.weights)
-=======
     datasets, weights, cols = parse_data_args(cfg.datasets, cfg.weights, cfg.col_name)
->>>>>>> 570d557d
 
     # Base streaming dataset. Returns doc chunks in sequence.
     # Implements dataset sampling and rescalability.
