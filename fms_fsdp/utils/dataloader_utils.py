import torch

from fms_fsdp.utils.dataset_utils import (
    ArrowHandler,
    AutoHandler,
    BufferDataset,
    CheckpointDataset,
    FIMDataset,
    ParquetHandler,
    PreloadBufferDataset,
    PreprocessDataset,
    SamplingDataset,
    ScalableShardDataset,
    StreamingDocDataset,
)


_handler_map = {
    "arrow": ArrowHandler,
    "hf_parquet": ParquetHandler,
    "auto": AutoHandler,
}


def causal_lm(data_seq, prompt_len=1):
    """
    Perform causal language modeling by right-shifting the input sequence.
    Sets first prompt_len tokens to be ignored by the loss.
    """
    data_seq = torch.tensor(data_seq, dtype=torch.int)
    t = data_seq.clone()[1:]
    data_seq = data_seq[:-1]
    t[:prompt_len] = -100
    return data_seq, t


def get_dummy_loader(cfg, rank, world_size):
    """
    A simple dummy dataloader yielding incrementing vocab indices in an infinite loop
    """

    class SteadyCounter(torch.utils.data.IterableDataset):
        # Spit out incremental counts of constant length l, modulo vocab size v
        def __init__(self, l, v):
            self.i = 0
            self.l = l
            self.v = v

        def __iter__(self):
            while True:
                out = torch.IntTensor(
                    [x % self.v for x in range(self.i, self.i + self.l)]
                )
                yield out, out
                self.i += self.l

    data = SteadyCounter(cfg.seq_length, cfg.vocab_size)
    return torch.utils.data.DataLoader(data, batch_size=cfg.batch_size)


def get_data_loader(cfg, rank, world_size):
    """
    Pytorch dataloader for stateful, distributed, and rescalable language model training.
    Assumes underlying data is sequences of integer values.
    ...
    Args
    ----
    cfg : dataclass
        Training config containing seq len, dataset, dataset weight, datapath, etc. arguments
    rank : int
        Rank of current distributed worker. Used for handling dataset sharding logic.
    world_size : int
        Number of distributed workers. Used for handling dataset sharding logic.
    """

<<<<<<< HEAD
=======
    fim_training = cfg.psm_rate + cfg.spm_rate > 0
    if fim_training:
        assert cfg.bos_token is None, "No BOS in FIM training. Did you mean fim_pre?"

>>>>>>> 4c26fb49
    datasets, weights, cols = parse_data_args(cfg.datasets, cfg.weights, cfg.col_name)

    # Base streaming dataset. Returns doc chunks in sequence.
    # Implements dataset sampling and rescalability.
    droplist = [
        int(x.strip()) for x in cfg.strip_tokens.split(",") if len(x.strip()) > 0
    ]
    droplist = droplist + [cfg.bos_token, cfg.eos_token, cfg.bol_token, cfg.eol_token]
    assert (
        cfg.file_type in _handler_map
    ), f"File type {cfg.file_type} is not recognized ({list(_handler_map.keys())})"
    if cfg.file_type == "hf_parquet" or cfg.file_type == "auto":
        filehandler = _handler_map[cfg.file_type](cfg.tokenizer_path, cols)
    else:
<<<<<<< HEAD
        filehandler = _handler_map[cfg.file_type, cols]
=======
        filehandler = _handler_map[cfg.file_type](cols)
>>>>>>> 4c26fb49
    # Base reader layer
    data = StreamingDocDataset(
        cfg.data_path,
        rank,
        world_size,
        filehandler,
        cfg.eos_token,
        bos_token=cfg.bos_token,
        strip_tokens=set(droplist),
        min_length=3,
        seed=cfg.seed,
    )
    # Add rescaling/resharding
    data = ScalableShardDataset(
        data,
        cfg.eos_token,
        n_logical_shards=cfg.logical_shards,
    )
    # Add multi-dataset handling
    data = SamplingDataset(
        cfg.data_path,
        data,
        cfg.eos_token,
        datasets=datasets,
        weights=weights,
        verbose=(rank == 0),
    )
    # Wrap above dataset in packing logic to form constant-length lines.
    # Increment seq len to counteract CLM's one token removal.
    data = BufferDataset(
        data,
        cfg.seq_length + 1,
        bos_token=cfg.bol_token,
        eos_token=cfg.eol_token,
        pack_hard=True,
    )
    # Shuffle outputs in length 10k buffer. Consecutive lines appear 10k steps apart on average.
    data = PreloadBufferDataset(data, 10000)

    # Apply FIM transformation if needed
    if fim_training:
        data = FIMDataset(
            data,
            cfg.eos_token,
            cfg.psm_rate,
            cfg.spm_rate,
            pre_token=cfg.fim_pre,
            mid_token=cfg.fim_mid,
            suf_token=cfg.fim_suf,
        )

    # Transform to tensors
    data = PreprocessDataset(data, torch.IntTensor)

    # Apply CLM transformation
    data = PreprocessDataset(data, causal_lm)

    # Enable auto-saving
    data = CheckpointDataset(
        data,
        cfg.ckpt_load_path if cfg.resuming_dataset else cfg.ckpt_save_path,
        cfg.checkpoint_interval,
        cfg.batch_size,
        cfg.ckpt_save_path,
    )
    return torch.utils.data.DataLoader(
        data, num_workers=cfg.num_workers, batch_size=cfg.batch_size
    )


def parse_data_args(datas, weights, cols):
    # Convert csv inputs into corresponding lists of values
    def splitstrip(x):
        if isinstance(x, str):
            return [item.strip() for item in x.split(",")]
        elif isinstance(x, (list, tuple)):
            return list(x)
        elif isinstance(x, (int, float, complex)):
            return [x]
        else:
            raise ValueError(f"arg input {x} cannot be parsed.")

    datas = splitstrip(datas)
    weights = [float(x) for x in splitstrip(weights)]
    cols = splitstrip(cols)
    return datas, weights, cols<|MERGE_RESOLUTION|>--- conflicted
+++ resolved
@@ -73,13 +73,10 @@
         Number of distributed workers. Used for handling dataset sharding logic.
     """
 
-<<<<<<< HEAD
-=======
     fim_training = cfg.psm_rate + cfg.spm_rate > 0
     if fim_training:
         assert cfg.bos_token is None, "No BOS in FIM training. Did you mean fim_pre?"
 
->>>>>>> 4c26fb49
     datasets, weights, cols = parse_data_args(cfg.datasets, cfg.weights, cfg.col_name)
 
     # Base streaming dataset. Returns doc chunks in sequence.
@@ -94,11 +91,7 @@
     if cfg.file_type == "hf_parquet" or cfg.file_type == "auto":
         filehandler = _handler_map[cfg.file_type](cfg.tokenizer_path, cols)
     else:
-<<<<<<< HEAD
-        filehandler = _handler_map[cfg.file_type, cols]
-=======
         filehandler = _handler_map[cfg.file_type](cols)
->>>>>>> 4c26fb49
     # Base reader layer
     data = StreamingDocDataset(
         cfg.data_path,
