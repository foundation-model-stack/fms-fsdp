import torch

from fms_fsdp.utils.dataset_utils import (
    ArrowHandler,
    AutoHandler,
    BufferDataset,
    CheckpointDataset,
    FIMDataset,
    ParquetHandler,
    PreloadBufferDataset,
    PreprocessDataset,
    SamplingDataset,
    ScalableShardDataset,
    StreamingDocDataset,
)


_handler_map = {
    "arrow": ArrowHandler,
    "hf_parquet": ParquetHandler,
    "auto": AutoHandler,
}


def causal_lm(data_seq, prompt_len=1):
    """
    Perform causal language modeling by right-shifting the input sequence.
    Sets first prompt_len tokens to be ignored by the loss.
    """
    data_seq = torch.tensor(data_seq, dtype=torch.int)
    t = data_seq.clone()[1:]
    data_seq = data_seq[:-1]
    t[:prompt_len] = -100
    return data_seq, t


def get_dummy_loader(cfg, rank, world_size):
    """
    A simple dummy dataloader yielding incrementing vocab indices in an infinite loop
    """

    class SteadyCounter(torch.utils.data.IterableDataset):
        # Spit out incremental counts of constant length l, modulo vocab size v
        def __init__(self, l, v):
            self.i = 0
            self.l = l
            self.v = v

        def __iter__(self):
            while True:
                out = torch.IntTensor(
                    [x % self.v for x in range(self.i, self.i + self.l)]
                )
                yield out, out
                self.i += self.l

    data = SteadyCounter(cfg.seq_length, cfg.vocab_size)
    return torch.utils.data.DataLoader(data, batch_size=cfg.batch_size)


def get_data_loader(cfg, rank, world_size):
    """
    Pytorch dataloader for stateful, distributed, and rescalable language model training.
    Assumes underlying data is sequences of integer values.
    ...
    Args
    ----
    cfg : dataclass
        Training config containing seq len, dataset, dataset weight, datapath, etc. arguments
    rank : int
        Rank of current distributed worker. Used for handling dataset sharding logic.
    world_size : int
        Number of distributed workers. Used for handling dataset sharding logic.
    """
    if cfg.fim_training:
        assert cfg.bos_token is None, "No BOS in FIM training. Did you mean fim_pre?"

<<<<<<< HEAD
    fim_training = cfg.psm_rate + cfg.spm_rate > 0
    if fim_training:
        assert cfg.bos_token is None, "No BOS in FIM training. Did you mean fim_pre?"

=======
>>>>>>> 1feca7c7
    datasets, weights, cols = parse_data_args(cfg.datasets, cfg.weights, cfg.col_name)

    # Base streaming dataset. Returns doc chunks in sequence.
    # Implements dataset sampling and rescalability.
    droplist = [
        int(x.strip()) for x in cfg.strip_tokens.split(",") if len(x.strip()) > 0
    ]
    droplist = droplist + [cfg.bos_token, cfg.eos_token, cfg.bol_token, cfg.eol_token]
    assert (
        cfg.file_type in _handler_map
    ), f"File type {cfg.file_type} is not recognized ({list(_handler_map.keys())})"
    if cfg.file_type == "hf_parquet" or cfg.file_type == "auto":
<<<<<<< HEAD
        filehandler = _handler_map[cfg.file_type](
            cfg.tokenizer_path, cols, cfg.doc_cutoff
        )
    else:
        filehandler = _handler_map[cfg.file_type](cols)
=======
        filehandler = _handler_map[cfg.file_type](cfg.tokenizer_path, cols)
    elif cfg.file_type == "arrow":
        filehandler = _handler_map[cfg.file_type](cols)
        
>>>>>>> 1feca7c7
    # Base reader layer
    data = StreamingDocDataset(
        cfg.data_path,
        rank,
        world_size,
        filehandler,
        cfg.eos_token,
        bos_token=cfg.bos_token,
        strip_tokens=set(droplist),
        min_length=3,
        seed=cfg.seed,
    )
    # Add rescaling/resharding
    data = ScalableShardDataset(
        data,
        cfg.eos_token,
        n_logical_shards=cfg.logical_shards,
    )
    # Add multi-dataset handling
    data = SamplingDataset(
        cfg.data_path,
        data,
        cfg.eos_token,
        datasets=datasets,
        weights=weights,
        verbose=(rank == 0),
    )
    # Wrap above dataset in packing logic to form constant-length lines.
    # Increment seq len to counteract CLM's one token removal.
    data = BufferDataset(
        data,
        cfg.seq_length + 1,
        bos_token=cfg.bol_token,
        eos_token=cfg.eol_token,
        pack_hard=True,
    )
    # Shuffle outputs in length 10k buffer. Consecutive lines appear 10k steps apart on average.
    data = PreloadBufferDataset(data, 10000)

    # Apply FIM transformation if needed
<<<<<<< HEAD
    if fim_training:
=======
    if cfg.fim_training:
>>>>>>> 1feca7c7
        data = FIMDataset(
            data,
            cfg.eos_token,
            cfg.psm_rate,
            cfg.spm_rate,
            pre_token=cfg.fim_pre,
            mid_token=cfg.fim_mid,
            suf_token=cfg.fim_suf,
        )

    # Transform to tensors
    data = PreprocessDataset(data, torch.IntTensor)

    # Apply CLM transformation
    data = PreprocessDataset(data, causal_lm)

    # Enable auto-saving
    data = CheckpointDataset(
        data,
        cfg.ckpt_load_path if cfg.resuming_dataset else cfg.ckpt_save_path,
        cfg.checkpoint_interval,
        cfg.batch_size,
        cfg.ckpt_save_path,
    )
    return torch.utils.data.DataLoader(
        data, num_workers=cfg.num_workers, batch_size=cfg.batch_size
    )


def parse_data_args(datas, weights, cols):
    # Convert csv inputs into corresponding lists of values
    def splitstrip(x):
        if isinstance(x, str):
            return [item.strip() for item in x.split(",")]
        elif isinstance(x, (list, tuple)):
            return list(x)
        elif isinstance(x, (int, float, complex)):
            return [x]
        else:
            raise ValueError(f"arg input {x} cannot be parsed.")

    datas = splitstrip(datas)
    weights = [float(x) for x in splitstrip(weights)]
    cols = splitstrip(cols)
    return datas, weights, cols<|MERGE_RESOLUTION|>--- conflicted
+++ resolved
@@ -72,16 +72,11 @@
     world_size : int
         Number of distributed workers. Used for handling dataset sharding logic.
     """
-    if cfg.fim_training:
-        assert cfg.bos_token is None, "No BOS in FIM training. Did you mean fim_pre?"
 
-<<<<<<< HEAD
     fim_training = cfg.psm_rate + cfg.spm_rate > 0
     if fim_training:
         assert cfg.bos_token is None, "No BOS in FIM training. Did you mean fim_pre?"
 
-=======
->>>>>>> 1feca7c7
     datasets, weights, cols = parse_data_args(cfg.datasets, cfg.weights, cfg.col_name)
 
     # Base streaming dataset. Returns doc chunks in sequence.
@@ -94,18 +89,12 @@
         cfg.file_type in _handler_map
     ), f"File type {cfg.file_type} is not recognized ({list(_handler_map.keys())})"
     if cfg.file_type == "hf_parquet" or cfg.file_type == "auto":
-<<<<<<< HEAD
         filehandler = _handler_map[cfg.file_type](
             cfg.tokenizer_path, cols, cfg.doc_cutoff
         )
     else:
         filehandler = _handler_map[cfg.file_type](cols)
-=======
-        filehandler = _handler_map[cfg.file_type](cfg.tokenizer_path, cols)
-    elif cfg.file_type == "arrow":
-        filehandler = _handler_map[cfg.file_type](cols)
         
->>>>>>> 1feca7c7
     # Base reader layer
     data = StreamingDocDataset(
         cfg.data_path,
@@ -146,11 +135,7 @@
     data = PreloadBufferDataset(data, 10000)
 
     # Apply FIM transformation if needed
-<<<<<<< HEAD
     if fim_training:
-=======
-    if cfg.fim_training:
->>>>>>> 1feca7c7
         data = FIMDataset(
             data,
             cfg.eos_token,
