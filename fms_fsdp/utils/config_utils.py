--- conflicted
+++ resolved
@@ -23,7 +23,6 @@
 
 
 def get_model_config(model_variant):
-<<<<<<< HEAD
     if model_variant == "mamba_1.5b":
         config_data = {
             "d_model": 2048,
@@ -118,7 +117,6 @@
             "pad_vocab_size_multiple": 16,
             "tie_embeddings": False,
         }
-=======
     if model_variant == "llama2_70b":
         llama_config = LLaMAConfig(
             emb_dim=8192,
@@ -255,7 +253,6 @@
             max_expected_seq_len=4096,
             rope_theta=500000.0,
         )
->>>>>>> 2a3b5b06
     else:
         raise ValueError(f"model variant {model_variant} not supported.")
 
