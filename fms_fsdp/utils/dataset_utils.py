import csv
import logging
import math
import os
import random
import time
from copy import deepcopy
from typing import Any, Callable, List, Optional, Set, Union

import pyarrow as pa
import pyarrow.parquet as pq
import torch
import torch.utils.data as data
from transformers import AutoTokenizer  # type: ignore

from fms_fsdp.utils.checkpointing_utils import get_latest


"""
The following distributed dataloaders are designed around 3 main principles:

1. Efficient, asynchronous operation. Workers on different devices do not communicate. 
2. Modularity. Data loading pipeline is composed of wrapped iterators, the base iterator 
    loading from disk and additional layers adding levels of post-processing (shuffling, 
    packing, padding, etc.).
3. Seamless resumption from checkpoint. Each stage of the pipeline maintains an internal 
    state that can be written/read on disk via implemented recursive `state_dict()` and 
    `load_state_dict()` calls.
4. Rescalability. Users can save and load checkpoints to/from different numbers of workers 
    without losing the global state. This is accomplished by splitting state fields for each 
    layer into `state_params`, which are typically scalar-valued and can be discarded when 
    rescaling (i.e. counters, RNG states), and `reshard_params`, which are lists that can be 
    re-distributed over workers (i.e. buffers).

Our loaders obey the following type hierarchy: 
torch.data.IterableDataset -> _StatefulDataset -> _WrapperDataset. 
`_StatefulDataset` implements state and checkpointing logic. A `_WrapperDataset` holds a 
single `_StatefulDataset` and iterates via calling its wrapped dataset any number of times, 
then applying some sort of post-processing and yielding the result. Users build data processing 
pipelines by wrapping a base `_StatefulDataset` in any number of `_WrapperDataset` layers, 
which is then passed to the torch DataLoader. 
"""


def _shard_partition(itemlist: List[Any], rank: int, worldsize: int) -> List[Any]:
    """
    Partition itemlist into worldsize chunks, grab chunk corresponding to rank and return.
    """
    return itemlist[
        (rank * len(itemlist)) // worldsize : ((rank + 1) * len(itemlist)) // worldsize
    ]


def _shard_inclusive(itemlist: List[Any], rank: int, worldsize: int) -> List[Any]:
    """
    In cases where len(itemlist) % worldsize != 0, allow for fractional ownership of items,
    and return the span including all owned items, fractional or otherwise.
    """
    start = math.floor(len(itemlist) * rank / worldsize)
    end = math.ceil(len(itemlist) * (rank + 1) / worldsize)
    return itemlist[start:end]


class _StatefulDataset(data.IterableDataset):
    """
    Stub for stateful datasets, extends data.IterableDataset with state_dict methods.
    All subclasses should specify the params to be considered stateful or reshardable in the
    self.state_params and self.reshard_params lists.
    """

    def __init__(
        self,
        datapath: str,
        rank: int,
        worldsize: int,
    ):
        assert rank >= 0, f"Rank {rank} must be a positive integer"
        assert (
            worldsize > rank
        ), f"Worldsize {worldsize} must be greater than rank {rank}"
        assert datapath is None or (
            os.path.isdir(datapath) and len(os.listdir(datapath)) > 0
        ), f"Data path {datapath} must be a non-empty folder or None"
        self.state_params: List[str] = []
        self.reshard_params: List[str] = []

        # Default fields
        self.datapath = datapath
        self.rank = rank
        self.worldsize = worldsize
        self.local_worldsize = -1

        # Setup / loading flags
        self.load_worldsize = worldsize
        self.is_setup = False

    def setup(self):
        """
        This method should contain all setup depending on datapath or rank.
        It is called after init, but immediately before any other operation.
        Certain operations higher up in the pipeline may change rank or datapath
        after init (for example, wrapping in a subdataset sampler layer, or copying
        to worker processes), so all rank- and datapth- dependent ops are deferred to
        this function.
        Currently, this function simply adjusts rank/worldsize to account for
        multiprocess dataloaders.
        """
        if not self.is_setup:
            self.is_setup = True
            # Perform adjustment only if not already adjusted (i.e. via _WrapperDataset)
            if self.local_worldsize == -1:
                info = data.get_worker_info()
                if info is None or info.num_workers == 1:
                    # No multi-worker rank adjustment needed
                    self.local_worldsize = 1
                else:
                    self.local_worldsize = info.num_workers
                    self.worldsize = self.worldsize * self.local_worldsize
                    self.rank = self.local_worldsize * self.rank + info.id

    def statename(self, x: str):
        # Note that this naming convention implicitly disallows repeated layers in the dataset pipeline
        return self.__class__.__name__ + "." + x

    def state_dict(self):
        """
        Retrieve all state and reshard flags (each worker/process saves its own state dict shard).
        On the off chance that you're saving a checkpoint with zero steps, run setup first.
        """
        self.setup()
        return {
            self.statename(flag): getattr(self, flag)
            for flag in self.state_params + self.reshard_params
        }

    def _reshard(self, sharded_list):
        """
        Sharded_list is a list of lists, where each "shard" sublist must have the same length.
        These shards should tightly span only the partition of data owned by this worker.
        (i.e. if global_list is the list of all entries, sharded_list = _shard_inclusive(global_list) ).
        Determine fractional ownership of shards, and get the flattened partition owned by this worker.
        """
        # How many shards did _shard_inclusive() drop to the left of sharded_list?
        shard_offset = math.floor(self.load_worldsize * self.rank / self.worldsize)
        # How long are the list shards?
        shard_len = len(sharded_list[0])
        for i, shard in enumerate(sharded_list):
            assert (
                len(shard) == shard_len
            ), f"Shard {i} with length {len(shard)} does not match expected {shard_len}"
        # How many list items did _shard_inclusive() drop to the left of the flattened sharded_list?
        item_offset = shard_len * shard_offset
        # How many list items are there in total?
        n_items = self.load_worldsize * shard_len
        # The indices of the flattened sharded_list that this worker owns
        my_items = range(
            int(n_items * self.rank / self.worldsize) - item_offset,
            int(n_items * (self.rank + 1) / self.worldsize) - item_offset,
        )
        # Pull out owned items
        return [sharded_list[i // shard_len][i % shard_len] for i in my_items]

    def load_state_dict(self, state_dicts, sharded_input=False):
        """
        Input state_dicts is a list of state_dicts. If sharded_input=False, this is expected to be the
        global list of states across all checkpoint shard files. If sharded_input=True, this expects
        _shard_inclusive(global_state_list). Handling reduced inputs allows for much more efficient loading.
        Workflow:
        1. Run setup to prepare dataset
        2. if sharded_inputs is false, shard the inputs.
        3. If worldsize matches checkpoint, pull state and reshard params from the given checkpoint
            shard (state_dicts is a singleton list).
        4. If worldsize does not match checkpoint, toss state params and assemble reshard params from
            across given state_dicts. In this case state_dicts may be singleton (for fractional ownership)
            or multi-element (for multiple/partitioned ownership).
        5. Return reduced input for use by downstream loading functions
        """
        self.setup()
        if not sharded_input:
            self.load_worldsize = len(state_dicts)
            state_dicts = _shard_inclusive(state_dicts, self.rank, self.worldsize)
        if self.load_worldsize == self.worldsize:
            [
                setattr(self, flag, state_dicts[0][self.statename(flag)])
                for flag in self.state_params + self.reshard_params
            ]
        else:
            for flag in self.reshard_params:
                reshard = self._reshard(
                    [sd[self.statename(flag)] for sd in state_dicts]
                )
                setattr(self, flag, reshard)
        return state_dicts

    def load_from_path(self, path: str):
        """
        Count shard files in the specified checkpoint folder and determine overlap with current
        rank and worldsize partition. Load only matching shardfile(s) and pass to load_state_dict.
        This is more efficient than sharding the full loaded state.
        """
        assert os.path.exists(path), "Specified checkpoint does not exist"
        assert not os.path.isfile(path), "Checkpoint should be a folder of shard states"
        fileshards = [x for x in os.listdir(path) if "loader" in x]
        fileshards = sorted(fileshards, key=lambda x: int(x.split("_")[2][:-4]))
        assert (
            len(fileshards) > 0
        ), "Checkpoint directory must contain checkpoint files with 'loader' in the name"
        self.load_worldsize = len(fileshards)
        # Grab only the shard files holding data we currently own
        my_fileshards = _shard_inclusive(fileshards, self.rank, self.worldsize)
        states = [torch.load(os.path.join(path, x)) for x in my_fileshards]
        self.load_state_dict(states, True)

    def save_to_path(self, path: str):
        """
        Grab recursive shard states and save all shard states to the specified checkpoint folder
        """
        os.makedirs(path, exist_ok=True)
        state = self.state_dict()
        torch.save(state, os.path.join(path, f"loader_state_{self.rank}.pth"))


class _WrapperDataset(_StatefulDataset):
    """
    Stub for nested wrappers of _StatefulDatasets. Extends state fns with recursion.
    Requires a single instantiated sub-dataset (which may be replicated during setup fn).
    """

    def __init__(
        self,
        dataset: _StatefulDataset,
    ):
        self.dataset = dataset
        # Inherit default flags from sub-dataset
        super().__init__(
            self.dataset.datapath, self.dataset.rank, self.dataset.worldsize
        )

    def setup(self):
        """
        Datapath/rank/worldsize percolate upwards recursively during initialization, so
        now we project any desired changes downward, also recursively.
        We also project local_worldsize downward to prevent subsequent layers from
        further inflating the rank/worldsize - we only need to account for multiprocessing once!
        Any code overriding this function should still include this functionality.
        """
        if not self.is_setup:
            super().setup()
            self.dataset.datapath = self.datapath
            self.dataset.rank = self.rank
            self.dataset.worldsize = self.worldsize
            self.dataset.local_worldsize = self.local_worldsize
            self.dataset.setup()

    def load_state_dict(self, state_dicts, sharded_input=False):
        """
        Sets all specified flags at the current level, then recurses into wrapped dataset.
        """
        self.setup()
        sharded_dicts = super().load_state_dict(state_dicts, sharded_input)
        self.dataset.load_worldsize = self.load_worldsize
        self.dataset.load_state_dict(sharded_dicts, True)
        return sharded_dicts

    def state_dict(self):
        """
        Fetches state dict recursively from wrapped layers, then adds specified flags.
        Overlapping flags are overwritten with a warning.
        """
        self.setup()
        out = self.dataset.state_dict()
        state = super().state_dict()
        for flag in self.state_params + self.reshard_params:
            if flag in out:
                logging.warning(
                    f"Loader {self.rank}: flag {flag} already present in state_dict with value {out[flag]}. "
                    + f"Overwriting with value {state[flag]}"
                )
        out.update(state)
        return out


#### -------------------------    FILE READERS    ------------------------- ####


class _ShardFileHandler:
    """
    Stub for shard file readers of different formats.
    Must implement open, length, indexing, and slicing functions.
    """

    def is_legal(self, filepath: str):
        """
        Given a file path, determine if it qualifies for this handler.
        Ideally does not involve opening the file.
        """
        return os.path.isfile(filepath)

    def open(self, path: str):
        """
        Open the file, to be indexed via self.get() method.
        Avoid reading entire multi-Gb files when possible!
        """
        raise NotImplementedError

    def length(self, path: str):
        """
        Calculate the number of documents in the given file.
        Avoid reading entire multi-Gb files when possible!
        """
        raise NotImplementedError

    def get(self, reader, index: int, drop_tokens: Set):
        """
        Given the output of self.open() and an index, return the document at that index.
        Then, remove the first and/or last items if they appear in drop_tokens.
        Try to avoid reading entire documents at a time in case of long documents,
        but this is less important than avoiding reading entire files as above.
        Output must support len() method.
        """
        raise NotImplementedError

    def slice(self, doc, index: int, n_pull: int) -> List:
        """
        Given a long document, retrieve n_pull consecutive items starting from index.
        Again, try to be memory-efficient when doing so, but efficiency in self.get()
        and self.open() is far more important.
        Must return a python list.
        """
        raise NotImplementedError


class ArrowHandler(_ShardFileHandler):
    """
    Reader for indexable, pre-tokenized PyArrow shard files.
    Pyarrow shard files are expected to hold multiple RecordBatches,
    where each RecordBatch has a "tokens" field consisting of
    a single token list (i.e. each document is a single sequence
    under a "token" field, and the file is a list of such sequences).

    A preferred format as we can load document chunks without having to ever pull
    the entire document or shard file, allowing for graceful handling of large documents.
    Non-standard data format, though.
    """

<<<<<<< HEAD
    def __init__(self, col_names: List[str] = ["tokens"]):
        self.col_names = col_names
        
=======
    def __init__(self, col_names: List[str] = ["text", "contents", "tokens"]):
        self.col_names = col_names

>>>>>>> 4c26fb49
    def is_legal(self, filepath: str):
        return "arrow" in os.path.splitext(filepath)[1]

    def open(self, path: str):
        return pa.ipc.open_file(pa.memory_map(path))

    def length(self, path: str):
        return self.open(path).num_record_batches

    def get(self, reader: pa.RecordBatchFileReader, index: int, drop_tokens: Set):
<<<<<<< HEAD
        frame = reader.get_batch(index)
        
=======
        assert (
            index < reader.num_record_batches
        ), f"Illegal index {index} in set of {reader.num_record_batches} documents"
        frame = reader.get_batch(index)
>>>>>>> 4c26fb49
        doc = None
        for name in self.col_names:
            if name in frame.column_names:
                doc = frame[name]
                break
<<<<<<< HEAD
        assert doc is not None, f"None of column names {self.col_names} found in file headers {frame.column_names}"
=======
        assert (
            doc is not None
        ), f"None of column names {self.col_names} found in file headers {frame.column_names}"
>>>>>>> 4c26fb49
        if len(doc) > 0 and doc[0].as_py() in drop_tokens:
            doc = doc.slice(1, len(doc) - 1)
        # Recheck len for edge case where doc=[eos]
        if len(doc) > 0 and doc[-1].as_py() in drop_tokens:
            doc = doc.slice(0, len(doc) - 1)
        return doc

    def slice(self, doc: pa.UInt32Array, index: int, n_pull: int) -> List:
        return doc.slice(index, n_pull).to_pylist()


class ParquetHandler(_ShardFileHandler):
    """
    Reader for indexable parquet shard files, common in HF datasets.
    Here we assume reasonably small shard files (<5Gb) and documents (<100k tokens),
    as we rely on parquet/pandas for efficient file reading, and tokenize entire documents
    before getting/slicing. However, this is a standard and widely-used data format.
    """

<<<<<<< HEAD
    def __init__(self, tokenizer_path: str, col_names: List[str] = ["text"]):
=======
    def __init__(
        self, tokenizer_path: str, col_names: List[str] = ["text", "contents", "tokens"]
    ):
>>>>>>> 4c26fb49
        self.tokenizer = AutoTokenizer.from_pretrained(tokenizer_path)
        self.col_names = col_names

    def is_legal(self, filepath: str):
        return "parquet" in os.path.splitext(filepath)[1]

    def open(self, path: str):
        names = pq.read_metadata(path).schema.names
        match = None
        for name in self.col_names:
            if name in names:
                match = name
                break
<<<<<<< HEAD
        assert match is not None, f"None of column names {self.col_names} found in file headers {names}"
=======
        assert (
            match is not None
        ), f"None of column names {self.col_names} found in file headers {names}"
>>>>>>> 4c26fb49
        return pq.read_pandas(path, columns=[match], partitioning=None)[match]

    def length(self, path: str):
        return pq.read_metadata(path).num_rows

    def get(self, reader, index: int, drop_tokens: Set):
<<<<<<< HEAD
        
        document_str = str(reader[index])
        
        doc = self.tokenizer(str(reader[index]))["input_ids"]
        
=======
        assert (
            index < reader.length()
        ), f"Illegal index {index} in set of {reader.length()} documents"
        doc = self.tokenizer(str(reader[index])[:1_000_000])["input_ids"]
>>>>>>> 4c26fb49
        if len(doc) > 0 and doc[0] in drop_tokens:
            doc = doc[1:]
        # Recheck len for edge case where doc=[eos]
        if len(doc) > 0 and doc[-1] in drop_tokens:
            doc = doc[:-1]
        return doc

    def slice(self, doc: List, index: int, n_pull: int) -> List:
        return doc[index : index + n_pull]


class AutoHandler(_ShardFileHandler):
<<<<<<< HEAD
    def __init__(self, tokenizer_path: str, col_names: List[str] = ["text", "contents", "tokens"]):
=======
    def __init__(
        self, tokenizer_path: str, col_names: List[str] = ["text", "contents", "tokens"]
    ):
>>>>>>> 4c26fb49
        self.PHandler = ParquetHandler(tokenizer_path, col_names)
        self.AHandler = ArrowHandler(col_names)
        self.current = _ShardFileHandler()

    def is_legal(self, filepath: str):
        return (
            "parquet" in os.path.splitext(filepath)[1]
            or "arrow" in os.path.splitext(filepath)[1]
        )

    def open(self, path: str):
        """
        Open the file, to be indexed via self.get() method.
        Avoid reading entire multi-Gb files when possible!
        """
        if "arrow" in os.path.splitext(path)[1]:
            self.current = self.AHandler
        else:
            self.current = self.PHandler
        return self.current.open(path)

    def length(self, path: str):
        """
        Calculate the number of documents in the given file.
        Avoid reading entire multi-Gb files when possible!
        """
        if "arrow" in os.path.splitext(path)[1]:
            return self.AHandler.length(path)
        else:
            return self.PHandler.length(path)

    def get(self, reader, index: int, drop_tokens: Set):
        """
        Given the output of self.open() and an index, return the document at that index.
        Then, remove the first and/or last items if they appear in drop_tokens.
        Try to avoid reading entire documents at a time in case of long documents,
        but this is less important than avoiding reading entire files as above.
        Output must support len().
        """
        return self.current.get(reader, index, drop_tokens)

    def slice(self, doc, index: int, n_pull: int) -> List:
        """
        Given a long document, retrieve n_pull consecutive items starting from index.
        Again, try to be memory-efficient when doing so, but efficiency in self.get()
        and self.open() is far more important.
        Must return a python list.
        """
        return self.current.slice(doc, index, n_pull)


#### -------------------------    PIPELINE LAYERS    ------------------------- ####


class PreprocessDataset(_WrapperDataset):
    """
    Wrapper for a _StatefulDataset that applies a specified preprocessing
    or augmentation function to dataset outputs.
    ...
    Args
    ----
    dataset : _StatefulDataset
        Fully instantiated dataset
    aug_fn : function (any -> any)
        The augmentation function to apply to each dataset item.
    """

    def __init__(
        self,
        dataset: _StatefulDataset,
        aug_fn: Callable,
    ):
        super().__init__(dataset)
        self.aug_fn = aug_fn

    def __iter__(self):
        dataset = iter(self.dataset)
        while True:
            out = next(dataset)
            yield self.aug_fn(out)


class CheckpointDataset(_WrapperDataset):
    """
    Wrapper for a _StatefulDataset that implements auto-checkpoint saving every n steps.
    Useful for setting n_workers > 0, so that workers do not rely on the master process
    for state saving (inter-process communication unsupported in PyTorch datasets).
    ...
    Args
    ----
    dataset : _StatefulDataset
        Fully instantiated dataset
    load_path : str
        Absolute path to checkpoint load directory. If a checkpoint exists, loads it.
    interval : int
        Saves a new checkpoint every interval.
    steps_per_batch : optional[int]
        Number of steps required to fill a single batch. Increments interval only
        when a full batch is formed. Defaults to 1.
    save_path : optional[str]
        Absolute path to checkpoint save directory. Defaults to load_path.
    """

    def __init__(
        self,
        dataset: _StatefulDataset,
        load_path: str,
        interval: int,
        steps_per_batch: int = 1,
        save_path: str = "",
    ):
        super().__init__(dataset)
        self.interval = interval
        self.spb = steps_per_batch
        load_path = os.path.join(load_path, "checkpoints")
        if len(save_path) == 0:
            save_path = load_path
        else:
            save_path = os.path.join(save_path, "checkpoints")
        self.load_path = load_path
        self.path = save_path
        self.step = 0
        self.ministep = 0

    def setup(self):
        if not self.is_setup:
            super().setup()
            self.load_from_path(self.load_path)

    def __iter__(self):
        self.setup()
        dataset = iter(self.dataset)
        while True:
            yield next(dataset)
            self.ministep += 1
            if self.ministep == self.spb:
                self.ministep = 0
                self.step += 1
                if self.step % self.interval == 0:
                    newpath = os.path.join(self.path, "step_" + str(self.step) + "_ckp")
                    self.save_to_path(newpath)

    def report(self, msg):
        if self.rank == 0:
            print(msg)

    def _validate_ckp_path(self, path: str, verbose: bool = False):
        """
        Interpret path to appropriate checkpoint.
        If found, return modified path.
        If not found, return empty string.
        """
        # Does path exists, and if it exists, is it non-empty?
        if not os.path.exists(path) or len(os.listdir(path)) == 0:
            if verbose:
                self.report(
                    f"  Dataset: No valid checkpoint detected at {path}, dataset starting from scratch."
                )
            return ""
        # Check latest path, using ckp naming syntax
        latest = get_latest(path, key=lambda path: int(path.split("_")[-2]))
        if verbose:
            self.report(f"Checkpoint detected at {latest}")
        # If item is not a folder, exit early
        if os.path.isfile(latest):
            if verbose:
                self.report(
                    f"  Dataset: Detected checkpoint {latest} is a single file with no dataset info."
                    + " Dataset starting from scratch."
                )
            return ""
        # If item is a folder, check that it contains shard files
        if len([x for x in os.listdir(latest) if "loader" in x]) == 0:
            if verbose:
                self.report(
                    f"  Dataset: Detected checkpoint {latest} exists but contains no dataset checkpoints."
                    + " Dataset starting from scratch."
                )
            return ""
        # If item is a folder, get the step count
        self.step = int(latest.split("_")[-2])
        return latest

    def save_to_path(self, path: str):
        self.report(f"Saving dataset to {path}")
        start = time.time()
        super().save_to_path(path)
        self.report(
            f"Dataset successfully saved to {path}! Save time: {time.time() - start}"
        )

    def load_from_path(self, path: str):
        save_path = self._validate_ckp_path(self.path, False)
        if len(save_path) > 0:
            self.report(
                f"  Dataset: Detected a checkpoint in the save directory {save_path}. Restoring from this checkpoint."
            )
            path = save_path
        else:
            load_path = self._validate_ckp_path(self.load_path, True)
            if len(load_path) == 0:
                return
            else:
                path = load_path
                # When loading from external ckp, always reset step count
                self.step = 0
        # Proceed
        start = time.time()
        self.dataset.load_from_path(path)
        self.report(f"Dataset checkpoint loaded! Load time: {time.time() - start}")


class PreloadBufferDataset(_WrapperDataset):
    """
    Wrapper for a StatefulDataset that implements data shuffling via a single in/out buffer.
    Fills buffer two at a time, up to desired size, then switches to one at a time to maintain size.
    Passes randomly sampled outputs one by one.
    Ensures local mixing of data without relying on sliding windows or shuffling of large buffers.
    Any two consecutive inputs will be separated by window_size steps in expectation.
    Rescaling-enabled: buffers that shrink will re-grow to window_size,
    buffers that expand will shrink back down to window_size.
    ...
    Args
    ----
    dataset : _StatefulDataset
        Fully instantiated dataset
    window_size : int
        Max size of input/output buffer
    """

    def __init__(self, dataset: _StatefulDataset, window_size: int):
        super().__init__(dataset)
        assert (
            window_size > 1
        ), f"Window size {window_size} must be greater than 1 for shuffling to occur"
        self.window_size = window_size
        self.g_state = None
        self.generator = torch.Generator().manual_seed(self.rank)
        self.buffer: List[List[Any]] = []
        self.buffer_size = 0
        self.state_params = ["g_state"]
        self.reshard_params = ["buffer"]

    def __iter__(self):
        dataset = iter(self.dataset)
        while True:
            # Pad out buffer if needed
            self._pad_buffer()

            # If buffer is undersized, add a datapoint
            if self.buffer_size < self.window_size:
                self.buffer[self.buffer_size] = next(dataset)
                self.buffer_size += 1

            # Swap out randomly sampled value from buffer.
            # If buffer is small, add new item.
            # If buffer is large, pop last item into that slot.
            i = torch.randint(self.buffer_size, (1,), generator=self.generator).item()
            out = self.buffer[i]
            if self.buffer_size > self.window_size:
                self.buffer[i] = self.buffer[self.buffer_size - 1]
                self.buffer_size -= 1
            else:
                self.buffer[i] = next(dataset)
            yield out

    def _pad_buffer(self):
        if self.buffer_size < self.window_size:
            self.buffer += [
                [],
            ] * (self.window_size - self.buffer_size)

    def state_dict(self):
        # Write generator state manually
        self.g_state = self.generator.get_state()
        # Prune buffer so it can be resharded in future
        self.buffer = self.buffer[: self.buffer_size]
        out = super().state_dict()
        return out

    def load_state_dict(self, state_dicts, sharded_input=False):
        sharded_dicts = super().load_state_dict(state_dicts, sharded_input)
        # Manually set generator state if it exists
        if self.g_state is not None:
            self.generator.set_state(self.g_state)
        # Manually set buffer size
        self.buffer_size = len(self.buffer)
        return sharded_dicts


class FIMDataset(_WrapperDataset):
    """
    Wrapper for a StatefulDataset that implements Fill-In-the-Middle training
    (https://arxiv.org/pdf/2207.14255).
    Input should be a packed sequence (i.e. call BufferDataset before FIMDataset).
    Breaks sequence apart into component document spans, and for each document span
    of sufficient length, transforms with specified probability into:
    PSM mode: <PRE> (prefix) <SUF> (suffix) <MID> (middle) <EOS>
    SPM mode: <PRE> <SUF> (suffix) <MID> (prefix) (middle) <EOS>
    The new delimiter tokens can be omitted by passing in None.
    Any extra tokens after transformation are dropped from the end of the sequence.
    ...
    Args
    ----
    dataset : _StatefulDataset
        Fully instantiated dataset
    delimiter_token : any
        Token used to indicate document boundaries
    psm_rate : float
        Chance to transform into PSM. Cannot exceed 1.
    spm_rate : float
        Chance to transform into SPM. Cannot exceed 1.
    min_len : int
        Minimum document length to perform FIM transformation
    pre_token : any | none
        Token used to indicate prefix section of the document
    mid_token : any | none
        Token used to indicate middle infill section of the document
    suf_token : any | none
        Token used to indicate suffix section of the document
    """

    def __init__(
        self,
        dataset: _StatefulDataset,
        delimiter_token: Any,
        psm_rate: float = 0.0,
        spm_rate: float = 0.0,
        min_len: int = 10,
        pre_token=None,
        mid_token=None,
        suf_token=None,
    ):
        super().__init__(dataset)
        assert (
            psm_rate + spm_rate > 0
        ), f"FIM training requires SPM or PSM transformation. Please specify a nonzero psm_rate or spm_rate."
        assert (
            psm_rate + spm_rate <= 1
        ), f"Combined psm_rate {psm_rate} and spm_rate {spm_rate} probabilities cannot exceed 1."
        self.psm = psm_rate
        self.spm = spm_rate
        self.delimiter = delimiter_token
        self.min_len = min_len
        self.pref = pre_token
        self.suff = suf_token
        self.midd = mid_token

        self.g_state = None
        self.generator = torch.Generator().manual_seed(self.rank)
        self.state_params = ["g_state"]

    def __iter__(self):
        dataset = iter(self.dataset)
        while True:
            inp = next(dataset)
            len_ = len(inp)
            i_eos = [0] + [i for i, x in enumerate(inp) if x == self.delimiter] + [len_]
            docs = [
                inp[i_eos[j] + 1 : i_eos[j + 1]] for j in range(len(i_eos) - 1)
            ]  # list[list[any]]
            out = []
            for i in range(len(docs)):
                doc = docs[i]
                if len(docs[i]) >= self.min_len:
                    # decide psm, spm, or nothing
                    thresh = torch.rand([1], generator=self.generator).item()
                    if thresh < self.psm + self.spm:
                        # Split doc
                        doc = []
                        if self.pref:
                            doc = [self.pref]
                        splits = torch.randint(
                            0, len(docs[i]), [2], generator=self.generator
                        ).tolist()
                        pre = docs[i][: min(splits)]
                        mid = docs[i][min(splits) : max(splits)]
                        suf = docs[i][max(splits) :]

                        if thresh < self.psm:
                            # PSM transformation
                            doc += pre
                            if self.suff:
                                doc.append(self.suff)
                            doc += suf
                            if self.midd:
                                doc.append(self.midd)
                            doc += mid
                        else:
                            # SPM transformation
                            if self.suff:
                                doc.append(self.suff)
                            doc += suf
                            if self.midd:
                                doc.append(self.midd)
                            doc += pre + mid
                out += doc + [self.delimiter]
            yield out[:len_]

    def state_dict(self):
        # Write generator state manually
        self.g_state = self.generator.get_state()
        return super().state_dict()

    def load_state_dict(self, state_dicts, sharded_input=False):
        sharded_dicts = super().load_state_dict(state_dicts, sharded_input)
        # Manually set generator state if it exists
        if self.g_state is not None:
            self.generator.set_state(self.g_state)
        return sharded_dicts


class BufferDataset(_WrapperDataset):
    """
    Wrapper for a _StatefulDataset that takes in sequences of varying lengths, and packs/pads them
    into sequences of desired length. Input sequences are packed greedily until the buffer would
    otherwise overrun, then remaining values are filled depending on initialization flags.
    Also injects BOS/EOS into the packed output sequence if desired, and if BOS/EOS tokens are
    not already in those positions. Implements rescaling by simply dropping (buffer) state.
    ...
    Args
    ----
    dataset : _StatefulDataset
        Fully instantiated dataset
    seq_len : int
        The desired sequence length
    pack_hard : bool
        Split input sequences to fill output buffer, or use pad tokens to fill remaining space?
    bos_token : any | None
        Token to prepend to every output sequence. If None, no token is added. Type should match data type.
    eos_token : any | None
        Token to append to every output sequence. If None, no token is added. Type should match data type.
    pad_token : any | None
        Token used to fill out output sequence. Type should match data type.
    """

    def __init__(
        self,
        dataset: _StatefulDataset,
        seq_len: int,
        pack_hard: bool,
        bos_token=None,
        eos_token=None,
        pad_token=None,
    ):
        super().__init__(dataset)
        self.len = seq_len

        # Buffer args
        self.buffer: List[str] = []
        self.bos = bos_token
        self.eos = eos_token
        self.pad = pad_token
        self.pack_hard = pack_hard
        if not pack_hard:
            assert (
                pad_token is not None
            ), "Error: if using pads, you must supply a pad_token"

        self.state_params = ["buffer"]

    def _get_buffer(self, iterable, length, buffer):
        # Pull data until buffer is about to overrun, return exactly proper length
        new = []
        while len(buffer) + len(new) < length:
            buffer += new
            new = next(iterable)

        # Add bos if needed
        if self.bos is not None and (len(buffer) == 0 or buffer[0] != self.bos):
            buffer = [self.bos] + buffer

        # Handle buffer splitting
        if len(buffer) >= length:
            # If buffer is too long, force split
            out = buffer[:length]
            buffer = buffer[length:]
            if self.eos is not None and out[-1] != self.eos:
                buffer = [out[-1]] + buffer
                out[-1] = self.eos
            buffer = buffer + new
        else:
            if self.pack_hard:
                # Pack in as much of new sequence as will fit
                buffer = buffer + new
                out = buffer[:length]
                buffer = buffer[length:]
                if self.eos is not None and out[-1] != self.eos:
                    buffer = [out[-1]] + buffer
                    out[-1] = self.eos
            else:
                # Fill out with pads as needed
                if self.eos is not None and buffer[-1] != self.eos:
                    buffer.append(self.eos)
                if self.pad is not None:
                    out = buffer + [self.pad] * (length - len(buffer))
                else:
                    out = buffer
                buffer = new
        return out, buffer

    # Fill buffer line by line, delimiters and packing/splitting as appropriate
    def __iter__(self):
        dataset = iter(self.dataset)
        while True:
            out, buffer = self._get_buffer(dataset, self.len, self.buffer)
            self.buffer = buffer
            yield out


class StreamingDocDataset(_StatefulDataset):
    """
    The base distributed dataset for loading sequences/documents from file shards.

    For a single dataset directory, splits shard files into x=worldsize fragments and grabs a 1/n contiguous
    span of shard fragments (contiguous to limit file reads from cloud/disk).
    Logs the number of documents owned from each shardfile, and relies on LCG random bijection to
    map contiguous range of indices to shuffled, noncontiguous set of documents from each shard file.
    Shuffles the file list deterministically to hop from file to file.

    At runtime, iterates through documents in each shuffled shard file, pulling each shard on demand.
    Shards are thus pulled no more than once per epoch.
    Returns documents in chunks up to size max_chunksize, and handles delimiter token placement between documents.

    StreamingDocDataset grabs files from a directory representing a single dataset.
    This directory need not be flat.
    For percentage-based sampling over multiple such subdatasets, see SamplingDataset.

    When available in the parent directory, relies on a compiled metadata file to fetch shardfile lengths.
    Expects csv file (first row "dataset/filename,documents,tokens", subsequent rows these values) under a 'meta' directory.
    This can be removed in the future.
    ...
    Args
    ----
    datapath : str
        Absolute path to the dataset directory. Expects directory containing shardfiles.
        Directory need not be flat.
    rank : int
        Current worker index
    worldsize : int
        Total number of workers
    filereader : _ShardFileReader
        A file reader handling specific data shard file formats
    delimiter_token : Any
        Token used to indicate sequence/document breaks. Type should match data type. Required for downstream
        sampling logic (can be removed later via PreProcessDataset if needed).
    bos_token : Any | None
        Optional token used to indicate sequence/document start. Type should match data type.
    strip_tokens : set[Any]
        Token values that should be removed if detected at beginning or end of document
        (i.e. any eos/bos tokens already present in the data). Type should match data type.
    seed : int
        The random seed for deterministic shuffling/sharding
    min_length : int
        Documents below this length are skipped
    max_chunksize : int
        Maximum sequence length to return. Break long docs into chunks of this size or shorter.
    max_consecutive_chunks : int
        Number of doc chunks to emit before manually inserting EOS and resuming later.
    verbose : bool
        Track setup progress?
    """

    def __init__(
        self,
        datapath: str,
        rank: int,
        worldsize: int,
        filehandler: _ShardFileHandler,
        delimiter_token: Any,
        bos_token: Optional[Any] = None,
        strip_tokens: Optional[Set[Any]] = set(),
        seed: int = 42,
        min_length: int = 1,
        max_chunksize: int = 1024,
        max_consecutive_chunks: int = 64,
        verbose: bool = False,
    ):
        super().__init__(datapath, rank, worldsize)
        self.seed = seed
        self.datapath = datapath
        self.filehandler = filehandler
        self.min_length = min_length
        assert max_chunksize > 0, f"Max chunksize must be a nonzero positive integer"
        self.chunksize = max_chunksize
        self.eos = delimiter_token
        self.bos = bos_token
        self.drop = strip_tokens
        self.max_consec = max_consecutive_chunks
        self.verbose = verbose
        # Map of doc indices to (shardid, min docid, max docid)
        self.docset: List[Any] = []

        # Position
        self.docset_index = 0
        self.chunk_index = -1
        self.has_yielded = False

        # Stats
        self.epochs_seen = -1
        self.tokens_seen = 0
        self.docs_seen = 0
        self.percent_seen = 0
        self.consec = 0

        self.state_params = [
            "dataset",
            "docset_index",
            "chunk_index",
            "epochs_seen",
            "tokens_seen",
            "docs_seen",
            "percent_seen",
            "lcg_state",
            "consec",
        ]

        # Setup flags
        self.is_setup = False
        self._len = 0
        self.dataset = ""
        self.lcg_state = 0

    def setup(self):
        """
        All rank-dependent setup, which must occur after init
        (rank assignment, data partitioning, shuffling)
        """
        if not self.is_setup:
            super().setup()
            datapath = self.datapath
            pathsplit = (datapath, "")
            # May take an extra round to account for any trailing slashes
            while len(pathsplit[1]) == 0:
                pathsplit = os.path.split(pathsplit[0])
            pardir, dataset = pathsplit
            self.dataset = dataset

            # Assemble document set owned by this worker:
            # listdir, assemble shardfraglist (ind -> shard, frag)
            shards = [
                os.path.join(root, name)[len(datapath) + 1 :]
                for root, dirs, files in os.walk(datapath, topdown=False)
                for name in files
                if self.filehandler.is_legal(os.path.join(root, name))
            ]
            shards.sort()  # Ensure consistent sharding across machines

            # Find metadata file
            countfiles = []
            if os.path.exists(os.path.join(pardir, "meta")):
                countfiles = [
                    x
                    for x in os.listdir(os.path.join(pardir, "meta"))
                    if "counts" in x and "csv" in x
                ]
            if len(countfiles) > 0:
                # Count file exists, use it
                countpath = os.path.join(pardir, "meta", countfiles[0])
            else:
                countpath = ""

            # Use shard file sizes to perform partitioning
            # Create shardlist of form shardid -> [start%, end%]
            if len(countfiles) > 0:
                sizes = {}
                with open(countpath, "r") as csvfile:
                    reader = csv.DictReader(csvfile)
                    for row in reader:
                        fullpath = row["dataset/filename"]
                        prefix = fullpath.find(dataset + "/")
                        if prefix >= 0:
                            key = fullpath[prefix + len(dataset) + 1 :]
                            sizes[key] = int(row["size"])
                shard_sizes = [sizes[shard] for shard in shards]
            else:
                shard_sizes = [
                    os.path.getsize(os.path.join(datapath, shard)) for shard in shards
                ]
            shard_sizes = [s / sum(shard_sizes) for s in shard_sizes]
            start = self.rank / self.worldsize
            end = (self.rank + 1) / self.worldsize
            shardset = {}
            tally = 0
            for i in range(len(shards)):
                if tally <= end and tally + shard_sizes[i] >= start:
                    shardset[shards[i]] = [
                        min(max((start - tally) / shard_sizes[i], 0), 1),
                        min(max((end - tally) / shard_sizes[i], 0), 1),
                    ]
                tally += shard_sizes[i]
                # Count file exists, use it
                with open(countpath, "r") as csvfile:
                    reader = csv.DictReader(csvfile)
                    for row in reader:
                        fullpath = row["dataset/filename"]
                        prefix = fullpath.find(dataset)
                        if prefix >= 0:
                            key = fullpath[prefix + len(dataset) + 1 :]
                            doc_counts[key] = int(row["documents"])
            else:
                # Count file does not exist, touch every owned file for length
                doc_counts = {
                    shard: self.filehandler.length(os.path.join(datapath, shard))
                    for shard in shardset
                }

            # Assemble doc list for each file shard
            # Create docset of form [shardid, min docid, max docid]
            doccount = 0
            for shard in shardset:
                ndocs = doc_counts[shard]
                if ndocs > 0:
                    doc_start = int(ndocs * shardset[shard][0])
                    doc_end = max(
                        doc_start, int(ndocs * shardset[shard][1]) - 1
                    )  # inclusive upper bound
                    self.docset.append([shard, doc_start, doc_end])
                    doccount += doc_end - doc_start + 1
            self._len = doccount

            if self.verbose:
                logging.info(
                    f"    Worker {self.rank} ingested {len(self.docset)} shard fragments from {dataset}"
                )

            # Shuffle shard files - guaranteed inconsistent across workers
            seed = self.seed + self.rank
            random.seed(seed)
            random.shuffle(self.docset)
            # Setup doc shuffle - same guarantee
            self.lcg_state = seed

    def _get_docid(self, i):
        """
        Given a global doc index over the set of docs owned by this worker,
        return the corresponding data/shard/local index
        """
        cur = 0
        assert (
            i <= self._len
        ), f"You have requested an illegal doc index {i}, docset length is {self._len}"
        for shardid, min_d, max_d in self.docset:
            docrange = max_d - min_d + 1
            cur += docrange
            if cur > i:
                return shardid, docrange, min_d

    def _get_reader(self, path, newpath, reader):
        """
        If new filepath does not match the current one,
        open a new reader on that filepath (pull file on demand)
        """
        if newpath != path:
            del reader
            if self.verbose:
                logging.info(f"Worker {self.rank} opening new file {newpath}")
            reader = self.filehandler.open(newpath)
            path = newpath
        return path, reader

    def _construct_chunk(self, j, doc, n_chunks):
        """
        Grab a chunk of the desired size from the pyarrow document,
        avoiding unnecessary overhead in case of large docs
        """
        start_index = j * self.chunksize
        n_pull = self.chunksize
        if self.bos is not None:
            if j == 0:
                n_pull -= 1
            else:
                start_index -= 1
        chunk = self.filehandler.slice(doc, start_index, n_pull)
        self.tokens_seen += len(chunk)
        # Add bos/eos tokens if needed
        if self.bos is not None and j == 0:
            chunk = [self.bos] + chunk
        if j == n_chunks - 1 or self.consec == self.max_consec:
            chunk = chunk + [self.eos]
            self.consec = 0
        else:
            self.consec += 1
        return chunk

    def _random_map_docid(self, size):
        """
        Given size of document pool, use saved state (prior index) to generate the next index via LCG.
        Implements within-shard document shuffling without materializing any large doc lists.
        """
        m = 2 ** math.ceil(math.log2(size))  # Round up to nearest power of 2
        a = 5  # A,C values known to work well with powers of 2 (Knuth, 1997, 3.2.1.3)
        c = (self.rank + self.seed) * 2 + 1
        state = self.lcg_state
        while True:
            state = (a * state + c) % m
            if state < size:
                return state

    def __iter__(self):
        if not self.is_setup:
            self.setup()
        docset_offset = self.docset_index
        lcg_offset = self.lcg_state
        residual_chunks = self.chunk_index + 1  # pick up AFTER where the ckp left off
        ndocs = self._len
        path = ""
        reader = None
        while True:
            # Iterate through docs, starting at desired offset
            for i in range(ndocs):
                doc_index = (docset_offset + i) % ndocs

                # Update stats
                if doc_index == 0:
                    self.epochs_seen += 1
                self.docset_index = doc_index
                # Map doc id to shard, id in file
                shardid, docrange, mindoc = self._get_docid(doc_index)

                # Read doc
                newpath = os.path.join(self.datapath, shardid)
                path, reader = self._get_reader(path, newpath, reader)
                # Map id in range of owned docs to new (consistently) shuffled id
                doclcg = self._random_map_docid(docrange)
                docid = doclcg + mindoc
                doc = self.filehandler.get(reader, docid, self.drop)
                doclen = len(doc) + 1 if self.bos is None else len(doc) + 2
                if len(doc) > 0 and doclen >= self.min_length:
                    n_chunks = math.ceil(doclen / self.chunksize)
                    for j in range(n_chunks):
                        if i == 0 and j < residual_chunks:
                            pass
                        else:
                            self.chunk_index = j
                            # Document complete, update stats
                            if j == n_chunks - 1:
                                self.docs_seen += 1
                                self.percent_seen = (
                                    self.docs_seen * 100 / (self._len + 1e-9)
                                )
                            self.has_yielded = True
                            yield self._construct_chunk(j, doc, n_chunks)

                # Advance RNG state
                self.lcg_state = doclcg

            # Load any chunks initially skipped in first doc
            self.docset_index = docset_offset
            self.lcg_state = lcg_offset
            shardid, docrange, mindoc = self._get_docid(docset_offset)
            docid = self._random_map_docid(docrange) + mindoc
            newpath = os.path.join(self.datapath, shardid)
            path, reader = self._get_reader(path, newpath, reader)
            doc = self.filehandler.get(reader, docid, self.drop)
            doclen = len(doc) + 1 if self.bos is None else len(doc) + 2
            if len(doc) > 0 and doclen >= self.min_length:
                n_chunks = math.ceil(doclen / self.chunksize)
                for j in range(residual_chunks):
                    self.chunk_index = j
                    self.has_yielded = True
                    yield self._construct_chunk(j, doc, n_chunks)

            # Check that epoch was non-empty
<<<<<<< HEAD
            assert self.has_yielded, f"Empty logical shard detected: {self.dataset, self.docset}"
=======
            assert (
                self.has_yielded
            ), f"Empty logical shard detected: {self.dataset, self.docset}"
>>>>>>> 4c26fb49

    def load_state_dict(self, state_dicts, sharded_input=False):
        self.setup()
        assert (
            self.load_worldsize == self.worldsize
        ), f"StreamingDocDataset does not support rescaling (ckp size: {self.load_worldsize}, world size: {self.worldsize}). Please use a ScalableShardDataset."
        d = self.dataset
        out = super().load_state_dict(state_dicts, sharded_input)
        assert (
            d == self.dataset
        ), f"Dataset mismatch: checkpoint contains {self.dataset}, expected {d}"
        return out


class ScalableShardDataset(_WrapperDataset):
    """
    A _WrapperDataset implementing rescalability: loading from checkpoint into a different
    number of gpus will nonetheless keep avoiding all data previously seen in the current epoch.
    This is accomplished by maintaining a large number of small StreamingDocDatasets, cloned from the
    original dataset arg with adjusted ranks, which track state individually and reshard over n_gpus.
    ...
    Args
    ----
    dataset : StreamingDocDataset
        Fully instantiated dataset. Cloned into logical workers during setup fn.
    delimiter_token : any
        Token used to indicate sequence/document breaks. Type should match data type.
    n_logical_shards : int
        Number of logical shards. Must be a multiple of world size.
    verbose : bool
        Track setup progress?
    """

    def __init__(
        self,
        dataset: StreamingDocDataset,
        delimiter_token: Any,
        n_logical_shards: int = 2048,
        verbose=False,
    ):
        super().__init__(dataset)
        assert (
            n_logical_shards % self.worldsize == 0
        ), f"World size {self.worldsize} must divide n_logical_shards {n_logical_shards} evenly"
        assert (
            n_logical_shards > 0
        ), f"n_logical_shards {n_logical_shards} must be a positive integer"

        self.total_shards = n_logical_shards
        self.delimiter = delimiter_token
        self.verbose = verbose

        # Fields to be populated during setup / subdataset setup
        self.data: List[StreamingDocDataset] = []
        self.logicals_owned: List[int] = []
        self.n_logicals = 0
        self.n_docs_remaining: List[int] = []
        self.generator = None

        # Position "state", used only for maintaining order when n_workers is unchanged
        # For scaling up or down, logical position is meaningless, and reset
        self.current_reader = None
        self.logical_shard_states = None
        self.g_state = None

        self.state_params = ["current_reader", "g_state"]
        self.reshard_params = ["n_docs_remaining", "logical_shard_states"]

    def setup(self):
        if not self.is_setup:
            _StatefulDataset.setup(self)
            n_logical_shards = self.total_shards
            assert (
                n_logical_shards % self.worldsize == 0
            ), f"Total workers {self.worldsize} must divide n_logical_shards {n_logical_shards} evenly"
            logicals = list(range(n_logical_shards))
            self.logicals_owned = _shard_partition(logicals, self.rank, self.worldsize)
            self.n_logicals = n_logical_shards // self.worldsize

            # Build logical shards
            for i in range(self.n_logicals):
                self.data.append(deepcopy(self.dataset))
                self.data[-1].worldsize = n_logical_shards
                self.data[-1].load_worldsize = n_logical_shards
                self.data[-1].rank = self.logicals_owned[i]
                self.data[-1].local_worldsize = 1
                self.data[-1].datapath = self.datapath
                self.data[-1].verbose = self.rank == 0
                if self.verbose:
                    logging.info(
                        f"Worker {self.rank} assembled logical shard {self.logicals_owned[i]}, {i+1} of {self.n_logicals}"
                    )
            [d.setup() for d in self.data]
            self.n_docs_remaining = [d._len for d in self.data]
            assert (
                sum(self.n_docs_remaining) > 0
            ), f"No documents detected in shard {self.rank} of {self.datapath}"

            self.generator = torch.Generator().manual_seed(self.rank)

    def __iter__(self):
        self.setup()
        # Grab one doc at a time in random order
        data = [iter(d) for d in self.data]
        # Reset if we're rescaling into a prematurely finished epoch
        # (i.e. [1,1,0,0,0,0] into [1,1,0] [0,0,0] )
        if sum(self.n_docs_remaining) == 0:
            self.n_docs_remaining = [d._len for d in self.data]
            self.generator.manual_seed(self.rank)
        while True:
            # Sample logical shard (or load from ckp)
            if self.current_reader is not None:
                ind = self.current_reader
            else:
                ind = torch.multinomial(
                    torch.tensor(self.n_docs_remaining, dtype=torch.float),
                    1,
                    generator=self.generator,
                ).item()
            self.current_reader = ind
            # Read doc
            out = next(data[ind])
            while out[-1] != self.delimiter:
                yield out
                out = next(data[ind])
            # Update state to show we've finished the doc
            self.current_reader = None
            self.n_docs_remaining[ind] -= 1
            if sum(self.n_docs_remaining) == 0:
                self.n_docs_remaining = [d._len for d in self.data]
                self.generator.manual_seed(self.rank)
            # Return final piece of doc
            yield out

    def state_dict(self):
        self.setup()
        # Write generator state manually
        self.g_state = self.generator.get_state()
        # Recursive fetch
        self.logical_shard_states = [d.state_dict() for d in self.data]
        return _StatefulDataset.state_dict(self)

    def load_state_dict(self, state_dicts, sharded_input=False):
        self.setup()
        sharded_dicts = _StatefulDataset.load_state_dict(
            self, state_dicts, sharded_input
        )
        # Manually set generator state if it exists
        if self.g_state is not None:
            self.generator.set_state(self.g_state)
        # Recursive set
        for i in range(self.n_logicals):
            self.data[i].load_state_dict([self.logical_shard_states[i]], True)
        return sharded_dicts


class SamplingDataset(_WrapperDataset):
    """
    A _WrapperDataset implementing percentage-based sampling: weights can be floats, and the
    number of tokens seen from each subdataset will match those weights as closely as possible.
    This is accomplished by maintaining a _StatefulDataset for each subdataset, and tracking
    the number of tokens emitted by each. Whichever loader is furthest from its target will be
    the next to pass a document.
    ...
    Args
    ----
    datapath : str
        Absolute path to the dataset directory. Expects directory to contain subfolders,
        which in turn contain shard files.
    dataset : ScalableShardDataset | StreamingDocDataset
        Fully instantiated dataset. Cloned across desired subdatasets during setup.
    delimiter_token : Any
        Token used to indicate sequence/document breaks. Type should match data type.
    datasets : list[str] | None
        A list of subdatasets to draw from. If None, draws from all subfolders of datapath.
    weights : list(float) | None
        Weights describing what percent of emitted tokens should come from each subdataset.
        Need not sum to 1. If None, tokens are drawn evenly.
    verbose : bool
        Track setup progress?
    """

    def __init__(
        self,
        datapath: str,
        dataset: Union[ScalableShardDataset, StreamingDocDataset],
        delimiter_token: Any,
        datasets=None,
        weights=None,
        verbose=False,
    ):
        super().__init__(dataset)
        self.datapath = datapath
        self.delimiter = delimiter_token
        self.verbose = verbose
        self.datasets = (
            datasets
            if datasets is not None
            else [
                f
                for f in os.listdir(datapath)
                if not os.path.isfile(os.path.join(datapath, f)) and "meta" not in f
            ]
        )
        assert len(self.datasets) > 0, "You must specify at least one dataset"
        for d in datasets:
            assert os.path.exists(
                os.path.join(datapath, d)
            ), f"Invalid subdataset path: {os.path.join(datapath, d)}"

        if weights is not None:
            assert len(weights) == len(
                self.datasets
            ), f"Number of oversample weights {len(weights)} must match number of datasets {len(self.datasets)}"
            for w in weights:
                assert w > 0, f"Sampling rate {w} must be positive"
        self.weights = [1] * len(self.datasets) if weights is None else weights
        self.weights = [w / sum(self.weights) for w in self.weights]

        self.tokens_seen = [0] * len(self.datasets)

        self.current_iterator = -1
        self.state_params = ["tokens_seen", "current_iterator"]

    def setup(self):
        if not self.is_setup:
            _StatefulDataset.setup(self)
            # Build subdataset iterators
            self.data = []
            for i, d in enumerate(self.datasets):
                self.data.append(deepcopy(self.dataset))
                self.data[-1].datapath = os.path.join(self.datapath, d)
                self.data[-1].rank = self.rank
                self.data[-1].worldsize = self.worldsize
                self.data[-1].local_worldsize = self.local_worldsize
                if self.verbose:
                    logging.info(
                        f"Worker {self.rank} assembled subdataset iterator for {d}, {i+1} of {len(self.datasets)}"
                    )
            [d.setup() for d in self.data]

    def __iter__(self):
        self.setup()
        # Grab one doc at a time in random order
        data = [iter(d) for d in self.data]
        while True:
            if self.current_iterator != -1:
                # Finish current document
                out = next(data[self.current_iterator])
                self.tokens_seen[self.current_iterator] += len(out)
                if out[-1] == self.delimiter:
                    self.current_iterator = -1
                yield out
            else:
                # Choose new subdataset to draw from
                # (whichever is currently most underrepresented compared to target rate)
                offset = [
                    self.weights[i]
                    - self.tokens_seen[i] / (sum(self.tokens_seen) + 1e-9)
                    for i in range(len(self.datasets))
                ]
                offset_argmax = max((diff, i) for i, diff in enumerate(offset))[1]
                self.current_iterator = offset_argmax

    def state_dict(self):
        self.setup()
        # Manually add state of all subloaders to self state
        out = {
            self.statename("sample_iterator_states"): [
                d.state_dict() for d in self.data
            ]
        }
        out.update(_StatefulDataset.state_dict(self))
        return out

    def load_state_dict(self, state_dicts, sharded_input=False):
        self.setup()
        # Load stats
        sharded_dicts = _StatefulDataset.load_state_dict(
            self, state_dicts, sharded_input
        )
        # Load sub-iterator states
        for i, subdata in enumerate(self.data):
            # Grab just that sub-iterator across all ranks
            subdata.load_worldsize = self.load_worldsize
            subdata.load_state_dict(
                [
                    sd[self.statename("sample_iterator_states")][i]
                    for sd in sharded_dicts
                ],
                True,
            )
        return sharded_dicts<|MERGE_RESOLUTION|>--- conflicted
+++ resolved
@@ -343,15 +343,9 @@
     Non-standard data format, though.
     """
 
-<<<<<<< HEAD
-    def __init__(self, col_names: List[str] = ["tokens"]):
-        self.col_names = col_names
-        
-=======
     def __init__(self, col_names: List[str] = ["text", "contents", "tokens"]):
         self.col_names = col_names
 
->>>>>>> 4c26fb49
     def is_legal(self, filepath: str):
         return "arrow" in os.path.splitext(filepath)[1]
 
@@ -362,27 +356,18 @@
         return self.open(path).num_record_batches
 
     def get(self, reader: pa.RecordBatchFileReader, index: int, drop_tokens: Set):
-<<<<<<< HEAD
-        frame = reader.get_batch(index)
-        
-=======
         assert (
             index < reader.num_record_batches
         ), f"Illegal index {index} in set of {reader.num_record_batches} documents"
         frame = reader.get_batch(index)
->>>>>>> 4c26fb49
         doc = None
         for name in self.col_names:
             if name in frame.column_names:
                 doc = frame[name]
                 break
-<<<<<<< HEAD
-        assert doc is not None, f"None of column names {self.col_names} found in file headers {frame.column_names}"
-=======
         assert (
             doc is not None
         ), f"None of column names {self.col_names} found in file headers {frame.column_names}"
->>>>>>> 4c26fb49
         if len(doc) > 0 and doc[0].as_py() in drop_tokens:
             doc = doc.slice(1, len(doc) - 1)
         # Recheck len for edge case where doc=[eos]
@@ -402,13 +387,9 @@
     before getting/slicing. However, this is a standard and widely-used data format.
     """
 
-<<<<<<< HEAD
-    def __init__(self, tokenizer_path: str, col_names: List[str] = ["text"]):
-=======
     def __init__(
         self, tokenizer_path: str, col_names: List[str] = ["text", "contents", "tokens"]
     ):
->>>>>>> 4c26fb49
         self.tokenizer = AutoTokenizer.from_pretrained(tokenizer_path)
         self.col_names = col_names
 
@@ -422,31 +403,19 @@
             if name in names:
                 match = name
                 break
-<<<<<<< HEAD
-        assert match is not None, f"None of column names {self.col_names} found in file headers {names}"
-=======
         assert (
             match is not None
         ), f"None of column names {self.col_names} found in file headers {names}"
->>>>>>> 4c26fb49
         return pq.read_pandas(path, columns=[match], partitioning=None)[match]
 
     def length(self, path: str):
         return pq.read_metadata(path).num_rows
 
     def get(self, reader, index: int, drop_tokens: Set):
-<<<<<<< HEAD
-        
-        document_str = str(reader[index])
-        
-        doc = self.tokenizer(str(reader[index]))["input_ids"]
-        
-=======
         assert (
             index < reader.length()
         ), f"Illegal index {index} in set of {reader.length()} documents"
         doc = self.tokenizer(str(reader[index])[:1_000_000])["input_ids"]
->>>>>>> 4c26fb49
         if len(doc) > 0 and doc[0] in drop_tokens:
             doc = doc[1:]
         # Recheck len for edge case where doc=[eos]
@@ -459,13 +428,9 @@
 
 
 class AutoHandler(_ShardFileHandler):
-<<<<<<< HEAD
-    def __init__(self, tokenizer_path: str, col_names: List[str] = ["text", "contents", "tokens"]):
-=======
     def __init__(
         self, tokenizer_path: str, col_names: List[str] = ["text", "contents", "tokens"]
     ):
->>>>>>> 4c26fb49
         self.PHandler = ParquetHandler(tokenizer_path, col_names)
         self.AHandler = ArrowHandler(col_names)
         self.current = _ShardFileHandler()
@@ -1330,13 +1295,9 @@
                     yield self._construct_chunk(j, doc, n_chunks)
 
             # Check that epoch was non-empty
-<<<<<<< HEAD
-            assert self.has_yielded, f"Empty logical shard detected: {self.dataset, self.docset}"
-=======
             assert (
                 self.has_yielded
             ), f"Empty logical shard detected: {self.dataset, self.docset}"
->>>>>>> 4c26fb49
 
     def load_state_dict(self, state_dicts, sharded_input=False):
         self.setup()
