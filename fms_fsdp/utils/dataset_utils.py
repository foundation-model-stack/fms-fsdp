--- conflicted
+++ resolved
@@ -356,9 +356,6 @@
         return self.open(path).num_record_batches
 
     def get(self, reader: pa.RecordBatchFileReader, index: int, drop_tokens: Set):
-<<<<<<< HEAD
-        doc = reader.get_batch(index)[self.col_name]
-=======
         frame = reader.get_batch(index)
         
         doc = None
@@ -367,7 +364,6 @@
                 doc = frame[name]
                 break
         assert doc is not None, f"None of column names {self.col_names} found in file headers {frame.column_names}"
->>>>>>> 1b50708e
         if len(doc) > 0 and doc[0].as_py() in drop_tokens:
             doc = doc.slice(1, len(doc) - 1)
         # Recheck len for edge case where doc=[eos]
@@ -395,11 +391,6 @@
         return "parquet" in os.path.splitext(filepath)[1]
 
     def open(self, path: str):
-<<<<<<< HEAD
-        return pq.read_pandas(path, columns=[self.col_name], partitioning=None)[
-            self.col_name
-        ]
-=======
         names = pq.read_metadata(path).schema.names
         match = None
         for name in self.col_names:
@@ -408,7 +399,6 @@
                 break
         assert match is not None, f"None of column names {self.col_names} found in file headers {names}"
         return pq.read_pandas(path, columns=[match], partitioning=None)[match]
->>>>>>> 1b50708e
 
     def length(self, path: str):
         return pq.read_metadata(path).num_rows
@@ -418,10 +408,7 @@
         document_str = str(reader[index])
         
         doc = self.tokenizer(str(reader[index]))["input_ids"]
-<<<<<<< HEAD
-=======
         
->>>>>>> 1b50708e
         if len(doc) > 0 and doc[0] in drop_tokens:
             doc = doc[1:]
         # Recheck len for edge case where doc=[eos]
@@ -434,15 +421,9 @@
 
 
 class AutoHandler(_ShardFileHandler):
-<<<<<<< HEAD
-    def __init__(self, tokenizer_path: str, col_name: str = "text"):
-        self.PHandler = ParquetHandler(tokenizer_path, col_name)
-        self.AHandler = ArrowHandler()
-=======
     def __init__(self, tokenizer_path: str, col_names: List[str] = ["text", "contents", "tokens"]):
         self.PHandler = ParquetHandler(tokenizer_path, col_names)
         self.AHandler = ArrowHandler(col_names)
->>>>>>> 1b50708e
         self.current = _ShardFileHandler()
 
     def is_legal(self, filepath: str):
