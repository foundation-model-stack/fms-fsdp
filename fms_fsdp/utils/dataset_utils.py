import csv
import logging
import math
import os
import random
import time
from typing import Any, Callable, List, Optional, Set, Type, Union

import pyarrow as pa
import torch
import torch.utils.data as data

from fms_fsdp.utils.checkpointing_utils import get_latest


"""
The following distributed dataloaders are designed around 3 main principles:

1. Efficient, asynchronous operation. Workers on different devices do not communicate. 
2. Modularity. Data loading pipeline is composed of wrapped iterators, the base iterator 
    loading from disk and additional layers adding levels of post-processing (shuffling, 
    packing, padding, etc.).
3. Seamless resumption from checkpoint. Each stage of the pipeline maintains an internal 
    state that can be written/read on disk via implemented recursive `state_dict()` and 
    `load_state_dict()` calls.
4. Rescalability. Users can save and load checkpoints to/from different numbers of workers 
    without losing the global state. This is accomplished by splitting state fields for each 
    layer into `state_params`, which are typically scalar-valued and can be discarded when 
    rescaling (i.e. counters, RNG states), and `reshard_params`, which are lists that can be 
    re-distributed over workers (i.e. buffers).

Our loaders obey the following type heirarchy: 
torch.data.IterableDataset -> _Stateful_Dataset -> _Wrapper_Dataset. 
`_Stateful_Dataset` implements state and checkpointing logic. A `_Wrapper_Dataset` holds a 
single `_Stateful_Dataset` and iterates via calling its wrapped dataset any number of times, 
then applying some sort of post-processing and yielding the result. Users build data processing 
pipelines by wrapping a base `_Stateful_Dataset` in any number of `_Wrapper_Dataset` layers, 
which is then passed to the torch DataLoader.

NOTE: `_Wrapper_Dataset` currently only implements wrapping a single instantiated sub-dataset layer. 
Many layers need multiple sub-layers (i.e. random sampling from distinct data sources). These are 
currently implemented as base `_Stateful_Datasets` that take the class of their sub-layers plus any 
pass-through arguments, and instantiate all those sub-layers. This is easy on the user, who no longer 
needs to instantiate large sets of sub-layers in their code, but leads to awkwardness in this file. 
Cleanup is planned for the future. 
"""


def _shard_partition(itemlist: List[Any], rank: int, worldsize: int) -> List[Any]:
    """
    Partition itemlist into worldsize chunks, grab chunk corresponding to rank and return.
    """
    return itemlist[
        (rank * len(itemlist)) // worldsize : ((rank + 1) * len(itemlist)) // worldsize
    ]


def _shard_inclusive(itemlist: List[Any], rank: int, worldsize: int) -> List[Any]:
    """
    In cases where len(itemlist) % worldsize != 0, allow for fractional ownership of items,
    and return the span including all owned items, fractional or otherwise.
    """
    start = math.floor(len(itemlist) * rank / worldsize)
    end = math.ceil(len(itemlist) * (rank + 1) / worldsize)
    return itemlist[start:end]


class _Stateful_Dataset(data.IterableDataset):
    """
    Stub for stateful datasets, extends data.IterableDataset with state_dict methods.
    All subclasses should specify the params to be considered stateful or reshardable in the
    self.state_params and self.reshard_params lists.
    """

    def __init__(
        self,
        rank: int,
        worldsize: int,
    ):
        assert rank >= 0, f"Rank {rank} must be a positive integer"
        assert (
            worldsize > rank
        ), f"Worldsize {worldsize} must be greater than rank {rank}"
        self.state_params: List[str] = []
        self.reshard_params: List[str] = []
        self.rank = rank
        self.worldsize = worldsize
        self.load_worldsize = (
            worldsize  # Enable calling load_state_dict() directly, assume no rescaling
        )

    def statename(self, x: str):
        # Note that this naming convention implicitly disallows repeated layers in the dataset pipeline
        return self.__class__.__name__ + "." + x

    def state_dict(self):
        """
        Retrieve all state and reshard flags (each worker/process saves its own state dict shard)
        """
        return {
            self.statename(flag): getattr(self, flag)
            for flag in self.state_params + self.reshard_params
        }

    def _reshard(self, sharded_list):
        """
        Sharded_list is a list of lists, where each "shard" sublist must have the same length.
        These shards should tightly span only the partition of data owned by this worker.
        (i.e. if global_list is the list of all entries, sharded_list = _shard_inclusive(global_list) ).
        Determine fractional ownership of shards, and get the flattened partition owned by this worker.
        """
        # How many shards did _shard_inclusive() drop to the left of sharded_list?
        shard_offset = math.floor(self.load_worldsize * self.rank / self.worldsize)
        # How long are the list shards?
        shard_len = len(sharded_list[0])
        for i, shard in enumerate(sharded_list):
            assert (
                len(shard) == shard_len
            ), f"Shard {i} with length {len(shard)} does not match expected {shard_len}"
        # How many list items did _shard_inclusive() drop to the left of the flattened sharded_list?
        item_offset = shard_len * shard_offset
        # How many list items are there in total?
        n_items = self.load_worldsize * shard_len
        # The indices of the flattened sharded_list that this worker owns
        my_items = range(
            int(n_items * self.rank / self.worldsize) - item_offset,
            int(n_items * (self.rank + 1) / self.worldsize) - item_offset,
        )
        # Pull out owned items
        return [sharded_list[i // shard_len][i % shard_len] for i in my_items]

    def load_state_dict(self, state_dicts, sharded_input=False):
        """
        Input state_dicts is a list of state_dicts. If sharded_input=False, this is expected to be the
        global list of states across all checkpoint shard files. If sharded_input=True, this expects
        _shard_inclusive(global_state_list). Handling reduced inputs allows for much more efficient loading.
        Workflow:
        1. if sharded_inputs is false, shard the inputs.
        2. If worldsize matches checkpoint, pull state and reshard params from the given checkpoint
            shard (state_dicts is a singleton list).
        3. If worldsize does not match checkpoint, toss state params and assemble reshard params from
            across given state_dicts. In this case state_dicts may be singleton (for fractional ownership)
            or multi-element (for multiple/partitioned ownership).
        4. Return reduced input for use by downstream loading functions
        """
        if not sharded_input:
            self.load_worldsize = len(state_dicts)
            state_dicts = _shard_inclusive(state_dicts, self.rank, self.worldsize)
        if self.load_worldsize == self.worldsize:
            [
                setattr(self, flag, state_dicts[0][self.statename(flag)])
                for flag in self.state_params + self.reshard_params
            ]
        else:
            for flag in self.reshard_params:
                reshard = self._reshard(
                    [sd[self.statename(flag)] for sd in state_dicts]
                )
                setattr(self, flag, reshard)
        return state_dicts

    def load_from_path(self, path: str):
        """
        Count shard files in the specified checkpoint folder and determine overlap with current
        rank and worldsize partition. Load only matching shardfile(s) and pass to load_state_dict.
        This is more efficient than sharding the full loaded state.
        """
        assert os.path.exists(path), "Specified checkpoint does not exist"
        assert not os.path.isfile(path), "Checkpoint should be a folder of shard states"
        fileshards = [x for x in os.listdir(path) if "loader" in x]
        fileshards = sorted(fileshards, key=lambda x: int(x.split("_")[2][:-4]))
        assert (
            len(fileshards) > 0
        ), "Checkpoint directory must contain checkpoint files with 'loader' in the name"
        self.load_worldsize = len(fileshards)
        # Grab only the shard files holding data we currently own
        my_fileshards = _shard_inclusive(fileshards, self.rank, self.worldsize)
        states = [torch.load(os.path.join(path, x)) for x in my_fileshards]
        self.load_state_dict(states, True)

    def save_to_path(self, path: str):
        """
        Grab recursive shard states and save all shard states to the specified checkpoint folder
        """
        os.makedirs(path, exist_ok=True)
        state = self.state_dict()
        torch.save(state, os.path.join(path, f"loader_state_{self.rank}.pth"))


class _Wrapper_Dataset(_Stateful_Dataset):
    """
    Stub for nested wrappers of _Stateful_Datasets. Extends state fns with recursion.
    Requires a single instantiated sub-dataset.
    """

    def __init__(
        self,
        dataset: _Stateful_Dataset,
    ):
        self.dataset = dataset
        super().__init__(self.dataset.rank, self.dataset.worldsize)

    def load_state_dict(self, state_dicts, sharded_input=False):
        """
        Sets all specified flags at the current level, then recurses into wrapped dataset.
        """
        sharded_dicts = super().load_state_dict(state_dicts, sharded_input)
        self.dataset.load_worldsize = self.load_worldsize
        self.dataset.load_state_dict(sharded_dicts, True)
        return sharded_dicts

    def state_dict(self):
        """
        Fetches state dict recursively from wrapped layers, then adds specified flags.
        Overlapping flags are overwritten with a warning.
        """
        out = self.dataset.state_dict()
        state = super().state_dict()
        for flag in self.state_params + self.reshard_params:
            if flag in out:
                logging.warning(
                    f"Loader {self.rank}: flag {flag} already present in state_dict with value {out[flag]}. "
                    + f"Overwriting with value {state[flag]}"
                )
        out.update(state)
        return out


class Preprocess_Dataset(_Wrapper_Dataset):
    """
    Wrapper for a _Stateful_Dataset that applies a specified preprocessing
    or augmentation function to dataset outputs.
    ...
    Args
    ----
    dataset : _Stateful_Dataset
        Fully instantiated dataset
    aug_fn : function (any -> any)
        The augmentation function to apply to each dataset item.
    """

    def __init__(
        self,
        dataset: _Stateful_Dataset,
        aug_fn: Callable,
    ):
        super().__init__(dataset)
        self.aug_fn = aug_fn

    def __iter__(self):
        dataset = iter(self.dataset)
        while True:
            out = next(dataset)
            yield self.aug_fn(out)


class Checkpoint_Dataset(_Wrapper_Dataset):
    """
    Wrapper for a _Stateful_Dataset that implements auto-checkpoint saving every n steps.
    Useful for setting n_workers > 0, so that workers do not rely on the master process
    for state saving (inter-process communication unsupported in PyTorch datasets).
    ...
    Args
    ----
    dataset : _Stateful_Dataset
        Fully instantiated dataset
    load_path : str
        Absolute path to checkpoint load directory. If a checkpoint exists, loads it.
    interval : int
        Saves a new checkpoint every interval.
    steps_per_batch : optional[int]
        Number of steps required to fill a single batch. Increments interval only
        when a full batch is formed. Defaults to 1.
    save_path : optional[str]
        Absolute path to checkpoint save directory. Defaults to load_path.
    """

    def __init__(
        self,
        dataset: _Stateful_Dataset,
        load_path: str,
        interval: int,
        steps_per_batch: int = 1,
        save_path: str = "",
    ):
        super().__init__(dataset)
        self.interval = interval
        self.spb = steps_per_batch
        load_path = os.path.join(load_path, "checkpoints")
        if len(save_path) == 0:
            save_path = load_path
        else:
            save_path = os.path.join(save_path, "checkpoints")
        self.path = save_path
        self.step = 0
        self.ministep = 0
        self.load_from_path(load_path)

    def __iter__(self):
        dataset = iter(self.dataset)
        while True:
            yield next(dataset)
            self.ministep += 1
            if self.ministep == self.spb:
                self.ministep = 0
                self.step += 1
                print(self.rank, self.step, self.interval)
                if self.step % self.interval == 0:
                    newpath = os.path.join(self.path, "step_" + str(self.step) + "_ckp")
                    self.save_to_path(newpath)

    def report(self, msg):
        if self.rank == 0:
            print(msg)

    def save_to_path(self, path: str):
        self.report(f"Saving dataset to {path}")
        start = time.time()
        super().save_to_path(path)
        self.report(
            f"Dataset successfully saved to {path}! Save time: {time.time() - start}"
        )

    def load_from_path(self, path: str):
        # If path does not exist, or exists but is empty, exit early
        if not os.path.exists(path) or len(os.listdir(path)) == 0:
            self.report(
                f"No valid checkpoint detected at {path}, dataset starting from scratch."
            )
            return
        # Grab latest item in path
        latest = os.path.join(path, get_latest(path))
        self.report(f"Dataset checkpoint detected at {latest}")
        # If item is not a folder, exit early
        if os.path.isfile(latest):
            self.report(
                f"Checkpoint exists but contains no dataset! Dataset starting from scratch."
            )
            return
        # If item is a folder, get the step count
        self.step = int(latest.split("_")[-2])
        # Proceed
        start = time.time()
        self.dataset.load_from_path(latest)
        self.report(f"Dataset checkpoint loaded! Load time: {time.time() - start}")


class Preload_Buffer_Dataset(_Wrapper_Dataset):
    """
    Wrapper for a Stateful_Dataset that implements data shuffling via a single in/out buffer.
    Fills buffer two at a time, up to desired size, then switches to one at a time to maintain size.
    Passes randomly sampled outputs one by one.
    Ensures local mixing of data without relying on sliding windows or shuffling of large buffers.
    Any two consecutive inputs will be separated by window_size steps in expectation.
    Rescaling-enabled: buffers that shrink will re-grow to window_size, buffers that expand stay large.
    ...
    Args
    ----
    dataset : _Stateful_Dataset
        Fully instantiated dataset
    window_size : int
        Max size of input/output buffer
    """

    def __init__(self, dataset: _Stateful_Dataset, window_size: int):
        super().__init__(dataset)
        assert (
            window_size > 1
        ), f"Window size {window_size} must be greater than 1 for shuffling to occur"
        self.window_size = window_size
        self.g_state = None
        self.generator = torch.Generator().manual_seed(self.rank)
        self.buffer: List[List[Any]] = []
        self.buffer_size = 0
        self.state_params = ["g_state"]
        self.reshard_params = ["buffer"]

    def __iter__(self):
        dataset = iter(self.dataset)
        while True:
            # Pad out buffer if needed
            self._pad_buffer()

            # Load a point to buffer if necessary
            if self.buffer_size < self.window_size:
                self.buffer[self.buffer_size] = next(dataset)
                self.buffer_size += 1

            # Swap out randomly sampled value from buffer
            i = torch.randint(self.buffer_size, (1,), generator=self.generator).item()
            out = self.buffer[i]
            self.buffer[i] = next(dataset)
            yield out

    def _pad_buffer(self):
        if self.buffer_size < self.window_size:
            self.buffer += [
                [],
            ] * (self.window_size - self.buffer_size)

    def state_dict(self):
        # Write generator state manually
        self.g_state = self.generator.get_state()
        # Prune buffer so it can be resharded in future
        self.buffer = self.buffer[: self.buffer_size]
        out = super().state_dict()
        return out

    def load_state_dict(self, state_dicts, sharded_input=False):
        sharded_dicts = super().load_state_dict(state_dicts, sharded_input)
        # Manually set generator state if it exists
        if self.g_state is not None:
            self.generator.set_state(self.g_state)
        # Manually set buffer size
        self.buffer_size = len(self.buffer)
        return sharded_dicts


class Buffer_Dataset(_Wrapper_Dataset):
    """
    Wrapper for a _Stateful_Dataset that takes in sequences of varying lengths, and packs/pads them
    into sequences of desired length. Input sequences are packed greedily until the buffer would
    otherwise overrun, then remaining values are filled depending on initialization flags.
    Also injects BOS/EOS into the packed output sequence if desired, and if BOS/EOS tokens are
    not already in those positions. Implements rescaling by simply dropping (buffer) state.
    ...
    Args
    ----
    dataset : _Stateful_Dataset
        Fully instantiated dataset
    seq_len : int
        The desired sequence length
    pack_hard : bool
        Split input sequences to fill output buffer, or use pad tokens to fill remaining space?
    bos_token : any | None
        Token to prepend to every output sequence. If None, no token is added. Type should match data type.
    eos_token : any | None
        Token to append to every output sequence. If None, no token is added. Type should match data type.
    pad_token : any | None
        Token used to fill out output sequence. Type should match data type.
    drop_final_token : any | None
        Drop the final token of each document if it matches this value?
        (For edge case where bos=eos=None, and sep already appears at beginning of each doc -
        drop added extra sep from end of doc)
    """

    def __init__(
        self,
        dataset: _Stateful_Dataset,
        seq_len: int,
        pack_hard: bool,
        bos_token=None,
        eos_token=None,
        pad_token=None,
    ):
        super().__init__(dataset)
        self.len = seq_len

        # Buffer args
        self.buffer: List[str] = []
        self.bos = bos_token
        self.eos = eos_token
        self.pad = pad_token
        self.pack_hard = pack_hard
        if not pack_hard:
            assert (
                pad_token is not None
            ), "Error: if using pads, you must supply a pad_token"

        self.state_params = ["buffer"]

    def _get_buffer(self, iterable, length, buffer):
        # Pull data until buffer is about to overrun, return exactly proper length
        new = []
        while len(buffer) + len(new) < length:
            buffer += new
            new = next(iterable)

        # Add bos if needed
        if self.bos is not None and (len(buffer) == 0 or buffer[0] != self.bos):
            buffer = [self.bos] + buffer

        # Handle buffer splitting
        if len(buffer) >= length:
            # If buffer is too long, force split
            out = buffer[:length]
            buffer = buffer[length:]
            if self.eos is not None and out[-1] != self.eos:
                buffer = [out[-1]] + buffer
                out[-1] = self.eos
            buffer = buffer + new
        else:
            if self.pack_hard:
                # Pack in as much of new sequence as will fit
                buffer = buffer + new
                out = buffer[:length]
                buffer = buffer[length:]
                if self.eos is not None and out[-1] != self.eos:
                    buffer = [out[-1]] + buffer
                    out[-1] = self.eos
            else:
                # Fill out with pads as needed
                if self.eos is not None and buffer[-1] != self.eos:
                    buffer.append(self.eos)
                if self.pad is not None:
                    out = buffer + [self.pad] * (length - len(buffer))
                else:
                    out = buffer
                buffer = new
        return out, buffer

    # Fill buffer line by line, delimiters and packing/splitting as appropriate
    def __iter__(self):
        dataset = iter(self.dataset)
        while True:
            out, buffer = self._get_buffer(dataset, self.len, self.buffer)
            self.buffer = buffer
            yield out


class Streaming_Doc_Dataset(_Stateful_Dataset):
    """
    The base distributed dataset for loading sequences/documents from pyarrow shards.
    Pyarrow shard files are expected to hold multiple recordBatches, where each recordBatch has a "tokens"
    field consisting of a single token list. (i.e. each document is a single sequence under a "token" field,
    and the file is a list of such sequences)
    Relies on a compiled metadata file to fetch shardfile lengths, assumes file already exists in the parent directory,
    and is in proper csv format (first row "dataset/filename,documents,tokens", subsequent rows these values).

    For a single dataset directory, splits shard files into x=worldsize fragments and grabs a 1/n contiguous
    span of shard fragments (contiguous to limit file reads from cloud/disk).
    Logs the number of documents owned from each shardfile, and relies on ZCG random bijection to
    map contiguous range of indices to shuffled, noncontiguous set of documents from each shard file.
    Shuffles the file list deterministically to hop from file to file.

    At runtime, iterates through documents in each shuffled shard file, pulling each shard on demand.
    Shards are thus pulled no more than once per epoch.
    Returns documents in chunks up to size max_chunksize, and handles delimiter token placement between documents.

    Streaming_Doc_Dataset grabs files from a flat directory representing a single dataset.
    For percentage-based sampling of multiple subdatasets, see Sampling_Dataset.
    ...
    Args
    ----
    datapath : str
        Absolute path to the dataset directory. Expects directory containing pyarrow shardfiles.
        Parent directory should contain 'meta' folder with metadata csv file inside.
    rank : int
        Current worker index
    worldsize : int
        Total number of workers
    delimiter_token : Any
        Token used to indicate sequence/document breaks. Type should match data type. Required for downstream
        sampling logic (can be removed later via PreProcess_Dataset if needed).
    bos_token : Any | None
        Optional token used to indicate sequence/document start. Type should match data type.
<<<<<<< HEAD
    strip_tokens : set[Any]
        Token values that should be removed if detected at beginning or end of document
        (i.e. any eos/bos tokens already present in the data). Type should match data type.
    datasets : list[str] | None
        A list of subdatasets to draw from. If None, draws from all subfolders.
    weights : list[int] | None
        A list of oversample rates for each subdataset. If None, draws from all subdatasets equally.
=======
>>>>>>> 56916794
    seed : int
        The random seed for deterministic shuffling/sharding
    min_length : int
        Sequences below this length are skipped
    max_chunksize : int
        Maximum sequence length to return. Break long docs into chunks of this size or shorter.
    verbose : bool
        Track setup progress?
    shuffle : bool
        Shuffle shard file and document orders? (Disable for simple testing)
    """

    def __init__(
        self,
        datapath: str,
        rank: int,
        worldsize: int,
        delimiter_token: Any,
        bos_token: Optional[Any] = None,
<<<<<<< HEAD
        strip_tokens: Optional[Set[Any]] = set(),
        datasets: Optional[List[str]] = None,
        weights: Optional[List[int]] = None,
=======
>>>>>>> 56916794
        seed: int = 42,
        min_length: int = 1,
        max_chunksize: int = 1024,
        verbose: bool = False,
        shuffle: bool = True,
    ):
        super(Streaming_Doc_Dataset, self).__init__(rank, worldsize)
        self.seed = seed
        self.data = datapath
        self.min_length = min_length
        assert max_chunksize > 0, f"Max chunksize must be a nonzero positive integer"
        self.chunksize = max_chunksize
        self.eos = delimiter_token
        self.bos = bos_token
        self.drop = strip_tokens
        self.verbose = verbose
        self.docset: List[
            Any
        ] = []  # map of doc indices to (shardid, min docid, max docid)
        self.docs_per_shard = {}

        # Guaranteed inconsistent shuffling across workers
        random.seed(self.seed + rank)

        # Gather per-file document counts from metadata count file(s)
        countfiles = [
            x
            for x in os.listdir(os.path.join(os.path.dirname(datapath), "meta"))
            if "counts" in x and "csv" in x
        ]
        assert len(countfiles) == 1
        doc_counts = {}
        pathsplit = (datapath, "")
        while len(pathsplit[1]) == 0:
            pathsplit = os.path.split(pathsplit[0])
        pardir, dataset = pathsplit
        self.dataset = dataset
        with open(os.path.join(pardir, "meta", countfiles[0]), "r") as csvfile:
            reader = csv.DictReader(csvfile)
            for row in reader:
                fullpath = row["dataset/filename"]
                prefix = fullpath.find("/" + dataset) + 1
                if prefix > 0:
                    key = fullpath[prefix:]
                    doc_counts[key] = int(row["documents"])

        # Assemble document set owned by this worker:
        # listdir, assemble shardfraglist (ind -> shard, frag)
        shards = [
            shard
            for shard in os.listdir(datapath)
            if os.path.isfile(os.path.join(datapath, shard))
            and "arrow" in os.path.join(datapath, shard)
        ]
        shards.sort()  # Ensure consistent sharding across machines
        start_frag = (rank * worldsize * len(shards)) // worldsize
        end_frag = ((rank + 1) * worldsize * len(shards)) // worldsize
        shardfrags = [
            (shards[i // worldsize], i % worldsize) for i in range(start_frag, end_frag)
        ]

        # Read shardfrags, assemble doc list for each file shard (aggregating over fragments):
        ndocs = -1
        docset = {}  # shardid -> (min docid, max docid)
        for i, (shard, frag) in enumerate(shardfrags):
            ndocs = doc_counts[os.path.join(dataset, shard)]
            self.docs_per_shard[shard] = ndocs
            doc_start = (ndocs * frag) // worldsize
            doc_end = (ndocs * frag + ndocs) // worldsize - 1  # Inclusive upper bound
            if shard not in docset:
                docset[shard] = [doc_start, doc_end]
            min_d, max_d = docset[shard]
            if doc_start < min_d:
                docset[shard][0] = doc_start
            if doc_end > max_d:
                docset[shard][1] = doc_end

        # Add all of this dataset's shard entries to self.docset
        doccount = 0
        for shardid in docset:
            min_d = docset[shardid][0]
            max_d = docset[shardid][1]
            self.docset.append((shardid, min_d, max_d))
            doccount += max_d - min_d + 1
        self._len = doccount

        if verbose:
            logging.info(
                f"    Worker {rank} ingested {len(shardfrags)} shard fragments from {dataset}"
            )

        # Shuffle shard files
        if shuffle:
            random.shuffle(self.docset)

        self.docset_index = 0
        self.chunk_index = -1

        # Stats
        self.epochs_seen = -1
        self.tokens_seen = 0
        self.docs_seen = 0
        self.percent_seen = 0
        self.lcg_state = seed + rank

        self.state_params = [
            "dataset",
            "docset_index",
            "chunk_index",
            "epochs_seen",
            "tokens_seen",
            "docs_seen",
            "percent_seen",
            "lcg_state",
        ]

    def _get_docid(self, i):
        """
        Given a global doc index over the set of docs owned by this worker,
        return the corresponding data/shard/local index
        """
        cur = 0
        assert (
            i <= self._len
        ), f"You have requested an illegal doc index {i}, docset length is {self._len}"
        for shardid, min_d, max_d in self.docset:
            docrange = max_d - min_d + 1
            cur += docrange
            if cur > i:
                return shardid, docrange, min_d

    def _get_reader(self, path, newpath, reader):
        """
        If new filepath does not match the current one,
        open a new reader on that filepath (pull file on demand)
        """
        if newpath != path:
            del reader
            if self.verbose:
                logging.info(f"Worker {self.rank} opening new file {newpath}")
            reader = pa.ipc.open_file(newpath)
            path = newpath
        return path, reader

    def _construct_chunk(self, j, doc, n_chunks):
        """
        Grab a chunk of the desired size from the pyarrow document,
        avoiding unnecessary overhead in case of large docs
        """
        start_index = j * self.chunksize
        n_pull = self.chunksize
        if self.bos is not None:
            if j == 0:
                n_pull -= 1
            else:
                start_index -= 1
        chunk = doc.slice(start_index, n_pull).to_pylist()
        self.tokens_seen += len(chunk)
        # Add bos/eos tokens if needed
        if self.bos is not None and j == 0:
            chunk = [self.bos] + chunk
        if j == n_chunks - 1:
            chunk = chunk + [self.eos]
        return chunk

    def _random_map_docid(self, size):
        """
        Given size of document pool, use saved state (prior index) to generate the next index via LCG.
        Implements within-shard document shuffling without materializing any large doc lists.
        """
        m = 2 ** math.ceil(math.log2(size))  # Round up to nearest power of 2
        a = 5  # A,C values known to work well with powers of 2 (Knuth, 1997, 3.2.1.3)
        c = (self.rank + self.seed) * 2 + 1
        state = self.lcg_state
        while True:
            state = (a * state + c) % m
            if state < size:
                return state

    def __iter__(self):
        docset_offset = self.docset_index
        lcg_offset = self.lcg_state
        residual_chunks = self.chunk_index + 1  # pick up AFTER where the ckp left off
        ndocs = self._len
        path = ""
        reader = None
        while True:
            # Iterate through docs, starting at desired offset
            for i in range(ndocs):
                doc_index = (docset_offset + i) % ndocs

                # Update stats
                if doc_index == 0:
                    self.epochs_seen += 1
                self.docset_index = doc_index
                # Map doc id to shard, id in file
                shardid, docrange, mindoc = self._get_docid(doc_index)

                # Read doc
                newpath = os.path.join(self.data, shardid)
                path, reader = self._get_reader(path, newpath, reader)
                # Map id in range of owned docs to new (consistently) shuffled id
                doclcg = self._random_map_docid(docrange)
                docid = doclcg + mindoc
                doc = reader.get_batch(docid)["tokens"]
                if doc[0].as_py() in self.drop:
                    doc = doc.slice(1, len(doc) - 1)
                if doc[-1].as_py() in self.drop:
                    doc = doc.slice(0, len(doc) - 1)
                doclen = len(doc) + 1 if self.bos is None else len(doc) + 2
                if doclen >= self.min_length:
                    n_chunks = math.ceil(doclen / self.chunksize)
                    for j in range(n_chunks):
                        if i == 0 and j < residual_chunks:
                            pass
                        else:
                            self.chunk_index = j
                            # Document complete, update stats
                            if j == n_chunks - 1:
                                self.docs_seen += 1
                                self.percent_seen = (
                                    self.docs_seen * 100 / (self._len + 1e-9)
                                )
                            yield self._construct_chunk(j, doc, n_chunks)

                # Advance RNG state
                self.lcg_state = doclcg

            # Load any chunks initially skipped in first doc
            self.docset_index = docset_offset
            self.lcg_state = lcg_offset
            shardid, docrange, mindoc = self._get_docid(docset_offset)
            docid = self._random_map_docid(docrange) + mindoc
            newpath = os.path.join(self.data, shardid)
            path, reader = self._get_reader(path, newpath, reader)
            doc = reader.get_batch(docid)["tokens"]
            if doc[0].as_py() in self.drop:
                doc = doc.slice(1, len(doc) - 1)
            if doc[-1].as_py() in self.drop:
                doc = doc.slice(0, len(doc) - 1)
            doclen = len(doc) + 1 if self.bos is None else len(doc) + 2
            if doclen >= self.min_length:
                n_chunks = math.ceil(doclen / self.chunksize)
                for j in range(residual_chunks):
                    self.chunk_index = j
                    yield self._construct_chunk(j, doc, n_chunks)

    def load_state_dict(self, state_dicts, sharded_input=False):
        assert (
            self.load_worldsize == self.worldsize
        ), "Streaming_Doc_Dataset does not support rescaling. Please use a Scalable_Shard_Dataset."
        d = self.dataset
        out = super().load_state_dict(state_dicts, sharded_input)
        assert (
            d == self.dataset
        ), f"Dataset mismatch: checkpoint contains {self.dataset}, expected {d}"
        return out


class Sampling_Dataset(_Stateful_Dataset):
    """
    A _Stateful_Dataset implementing percentage-based sampling: weights can be floats, and the
    number of tokens seen from each subdataset will match those weights as closely as possible.
    This is accomplished by maintaining a _Stateful_Dataset for each subdataset, and tracking
    the number of tokens emitted by each. Whichever loader is furthest from its target will be
    the next to pass a document.

    All args except for dataset_type, datasets, weights and delimiter are pass-through args for
    the component _Stateful_Datasets and are documented in the appropriate classes.
    ...
    Args
    ----
    dataset_type : Scalable_Shard_Dataset | Streaming_Doc_Dataset
        Underlying iterator for each desired subdataset
    delimiter_token : Any
        Token used to indicate sequence/document breaks. Type should match data type.
    datasets : list[str] | None
        A list of subdatasets to draw from. If None, draws from all subfolders of datapath.
    weights : list(float) | None
        Weights describing what percent of emitted tokens should come from each subdataset.
        Need not sum to 1. If None, tokens are drawn evenly.
    ...
        Pass-through args, see Streaming_Doc_Dataset or Scalable_Shard_Dataset
    """

    def __init__(
        self,
        datapath: str,
        dataset_type: Union[
            Type["Streaming_Doc_Dataset"],
            Type["Scalable_Shard_Dataset"],
        ],
        rank: int,
        worldsize: int,
        delimiter_token: Any,
        datasets=None,
        weights=None,
        verbose=False,
        **kwargs,
    ):
        super().__init__(rank, worldsize)
        self.delimiter = delimiter_token
        self.datasets = (
            datasets
            if datasets is not None
            else [
                f
                for f in os.listdir(datapath)
                if not os.path.isfile(os.path.join(datapath, f)) and "meta" not in f
            ]
        )
        assert len(self.datasets) > 0, "You must specify at least one dataset"

        if weights is not None:
            assert len(weights) == len(
                self.datasets
            ), f"Number of oversample weights {len(weights)} must match number of datasets {len(self.datasets)}"
            for w in weights:
                assert w > 0, f"Sampling rate {w} must be positive"
        self.weights = [1] * len(self.datasets) if weights is None else weights
        self.weights = [w / sum(self.weights) for w in self.weights]

        self.tokens_seen = [0] * len(self.datasets)

        # Build subdataset iterators
        self.data = []
        for i, d in enumerate(self.datasets):
            self.data.append(
                dataset_type(
                    datapath=os.path.join(datapath, d),
                    rank=rank,
                    worldsize=worldsize,
                    delimiter_token=delimiter_token,
                    verbose=verbose,
                    **kwargs,
                )
            )
            if verbose:
                logging.info(
                    f"Worker {rank} assembled subdataset iterator for {d}, {i+1} of {len(self.datasets)}"
                )

        self.current_iterator = -1
        self.state_params = ["tokens_seen", "current_iterator"]

    def __iter__(self):
        # Grab one doc at a time in random order
        data = [iter(d) for d in self.data]
        while True:
            if self.current_iterator != -1:
                # Finish current document
                out = next(data[self.current_iterator])
                self.tokens_seen[self.current_iterator] += len(out)
                if out[-1] == self.delimiter:
                    self.current_iterator = -1
                yield out
            else:
                # Choose new subdataset to draw from
                # (whichever is currently most underrepresented compared to target rate)
                offset = [
                    self.weights[i]
                    - self.tokens_seen[i] / (sum(self.tokens_seen) + 1e-9)
                    for i in range(len(self.datasets))
                ]
                offset_argmax = max((diff, i) for i, diff in enumerate(offset))[1]
                self.current_iterator = offset_argmax

    def state_dict(self):
        # Manually add state of all subloaders to self state
        out = {
            self.statename("sample_iterator_states"): [
                d.state_dict() for d in self.data
            ]
        }
        out.update(super().state_dict())
        return out

    def load_state_dict(self, state_dicts, sharded_input=False):
        # Load stats
        sharded_dicts = super().load_state_dict(state_dicts, sharded_input)
        # Load sub-iterator states
        for i, subdata in enumerate(self.data):
            # Grab just that sub-iterator across all ranks
            subdata.load_worldsize = self.load_worldsize
            subdata.load_state_dict(
                [
                    sd[self.statename("sample_iterator_states")][i]
                    for sd in sharded_dicts
                ],
                True,
            )
        return sharded_dicts


class Scalable_Shard_Dataset(_Stateful_Dataset):
    """
    A _Stateful_Dataset implementing rescalability: loading from checkpoint into a different
    number of gpus will nonetheless keep avoiding all data previously seen in the current epoch.
    This is accomplished by maintaining a large number of small Streaming_Doc_Datasets, which track
    state individually and reshard over n_gpus.

    All keywords except the first are simple pass-through arguments and are documented in Streaming_Doc_Dataset.
    ...
    Args
    ----
    datapath : str
        Absolute path to the dataset directory. Expects folder containing pyarrow shardfiles.
    rank : int
        Current worker index
    worldsize : int
        Total number of workers
    delimiter_token : Any
        Token used to indicate sequence/document breaks. Type should match data type.
    n_logical_shards : int
        Number of logical shards. Must be a multiple of world size.
    ...
        Pass-through args, see Streaming_Doc_Dataset
    """

    def __init__(
        self,
        datapath: str,
        rank: int,
        worldsize: int,
        delimiter_token: Any,
        n_logical_shards: int = 2048,
        verbose=False,
        **kwargs,
    ):
        assert (
            n_logical_shards % worldsize == 0
        ), f"World size {worldsize} must divide n_logical_shards {n_logical_shards} evenly"
        assert (
            n_logical_shards > 0
        ), f"n_logical_shards {n_logical_shards} must be a positive integer"

        super().__init__(rank, worldsize)
        self.data = []
        self.n_logicals = n_logical_shards // worldsize
        self.total_shards = n_logical_shards
        self.delimiter = delimiter_token

        logicals = list(range(n_logical_shards))
        self.logicals_owned = _shard_partition(logicals, self.rank, self.worldsize)
        assert len(self.logicals_owned) == self.n_logicals

        # Build logical shards
        for i in range(self.n_logicals):
            self.data.append(
                Streaming_Doc_Dataset(
                    datapath=datapath,
                    worldsize=n_logical_shards,
                    rank=self.logicals_owned[i],
                    delimiter_token=delimiter_token,
                    verbose=(rank == 0),
                    **kwargs,
                )
            )
            if verbose:
                logging.info(
                    f"Worker {rank} assembled logical shard {self.logicals_owned[i]}, {i+1} of {self.n_logicals}"
                )

        # Fetch logical shard sampling stats
        self.n_docs_remaining = [d._len for d in self.data]

        # Position "state", used only for maintaining order when n_workers is unchanged
        # For scaling up or down, logical position is meaningless, and reset
        self.current_reader = None
        self.logical_shard_states = None
        self.generator = torch.Generator().manual_seed(self.rank)
        self.g_state = None
        self.state_params = ["current_reader", "g_state"]
        self.reshard_params = ["n_docs_remaining", "logical_shard_states"]

    def __iter__(self):
        # Grab one doc at a time in random order
        data = [iter(d) for d in self.data]
        while True:
            # Sample logical shard (or load from ckp)
            if self.current_reader is not None:
                ind = self.current_reader
            else:
                ind = torch.multinomial(
                    torch.tensor(self.n_docs_remaining, dtype=torch.float),
                    1,
                    generator=self.generator,
                ).item()
            self.current_reader = ind
            # Read doc
            out = next(data[ind])
            while out[-1] != self.delimiter:
                yield out
                out = next(data[ind])
            # Update state to show we've finished the doc
            self.current_reader = None
            self.n_docs_remaining[ind] -= 1
            if sum(self.n_docs_remaining) == 0:
                self.n_docs_remaining = [d._len for d in self.data]
                self.generator.manual_seed(self.rank)
            # Return final piece of doc
            yield out

    def state_dict(self):
        # Write generator state manually
        self.g_state = self.generator.get_state()
        # Recursive fetch
        self.logical_shard_states = [d.state_dict() for d in self.data]
        return super().state_dict()

    def load_state_dict(self, state_dicts, sharded_input=False):
        sharded_dicts = super().load_state_dict(state_dicts, sharded_input)
        # Manually set generator state if it exists
        if self.g_state is not None:
            self.generator.set_state(self.g_state)
        # Recursive set
        for i in range(self.n_logicals):
            self.data[i].load_state_dict([self.logical_shard_states[i]], True)
        return sharded_dicts<|MERGE_RESOLUTION|>--- conflicted
+++ resolved
@@ -554,16 +554,9 @@
         sampling logic (can be removed later via PreProcess_Dataset if needed).
     bos_token : Any | None
         Optional token used to indicate sequence/document start. Type should match data type.
-<<<<<<< HEAD
     strip_tokens : set[Any]
         Token values that should be removed if detected at beginning or end of document
         (i.e. any eos/bos tokens already present in the data). Type should match data type.
-    datasets : list[str] | None
-        A list of subdatasets to draw from. If None, draws from all subfolders.
-    weights : list[int] | None
-        A list of oversample rates for each subdataset. If None, draws from all subdatasets equally.
-=======
->>>>>>> 56916794
     seed : int
         The random seed for deterministic shuffling/sharding
     min_length : int
@@ -583,12 +576,7 @@
         worldsize: int,
         delimiter_token: Any,
         bos_token: Optional[Any] = None,
-<<<<<<< HEAD
         strip_tokens: Optional[Set[Any]] = set(),
-        datasets: Optional[List[str]] = None,
-        weights: Optional[List[int]] = None,
-=======
->>>>>>> 56916794
         seed: int = 42,
         min_length: int = 1,
         max_chunksize: int = 1024,
