import csv
import logging
import math
import os
import random
import time
from copy import deepcopy
from typing import Any, Callable, List, Optional, Set, Union

import pyarrow as pa
import pyarrow.parquet as pq
import torch
import torch.utils.data as data
from transformers import AutoTokenizer  # type: ignore

from fms_fsdp.utils.checkpointing_utils import get_latest


"""
The following distributed dataloaders are designed around 3 main principles:

1. Efficient, asynchronous operation. Workers on different devices do not communicate. 
2. Modularity. Data loading pipeline is composed of wrapped iterators, the base iterator 
    loading from disk and additional layers adding levels of post-processing (shuffling, 
    packing, padding, etc.).
3. Seamless resumption from checkpoint. Each stage of the pipeline maintains an internal 
    state that can be written/read on disk via implemented recursive `state_dict()` and 
    `load_state_dict()` calls.
4. Rescalability. Users can save and load checkpoints to/from different numbers of workers 
    without losing the global state. This is accomplished by splitting state fields for each 
    layer into `state_params`, which are typically scalar-valued and can be discarded when 
    rescaling (i.e. counters, RNG states), and `reshard_params`, which are lists that can be 
    re-distributed over workers (i.e. buffers).

Our loaders obey the following type hierarchy: 
torch.data.IterableDataset -> _StatefulDataset -> _WrapperDataset. 
`_StatefulDataset` implements state and checkpointing logic. A `_WrapperDataset` holds a 
single `_StatefulDataset` and iterates via calling its wrapped dataset any number of times, 
then applying some sort of post-processing and yielding the result. Users build data processing 
pipelines by wrapping a base `_StatefulDataset` in any number of `_WrapperDataset` layers, 
which is then passed to the torch DataLoader. 
"""


def _shard_partition(itemlist: List[Any], rank: int, worldsize: int) -> List[Any]:
    """
    Partition itemlist into worldsize chunks, grab chunk corresponding to rank and return.
    """
    return itemlist[
        (rank * len(itemlist)) // worldsize : ((rank + 1) * len(itemlist)) // worldsize
    ]


def _shard_inclusive(itemlist: List[Any], rank: int, worldsize: int) -> List[Any]:
    """
    In cases where len(itemlist) % worldsize != 0, allow for fractional ownership of items,
    and return the span including all owned items, fractional or otherwise.
    """
    start = math.floor(len(itemlist) * rank / worldsize)
    end = math.ceil(len(itemlist) * (rank + 1) / worldsize)
    return itemlist[start:end]


class _StatefulDataset(data.IterableDataset):
    """
    Stub for stateful datasets, extends data.IterableDataset with state_dict methods.
    All subclasses should specify the params to be considered stateful or reshardable in the
    self.state_params and self.reshard_params lists.
    """

    def __init__(
        self,
        datapath: str,
        rank: int,
        worldsize: int,
    ):
        assert rank >= 0, f"Rank {rank} must be a positive integer"
        assert (
            worldsize > rank
        ), f"Worldsize {worldsize} must be greater than rank {rank}"
        assert datapath is None or (
            os.path.isdir(datapath) and len(os.listdir(datapath)) > 0
        ), f"Data path {datapath} must be a non-empty folder or None"
        self.state_params: List[str] = []
        self.reshard_params: List[str] = []

        # Default fields
        self.datapath = datapath
        self.rank = rank
        self.worldsize = worldsize
        self.local_worldsize = -1

        # Setup / loading flags
        self.load_worldsize = worldsize
        self.is_setup = False

    def setup(self):
        """
        This method should contain all setup depending on datapath or rank.
        It is called after init, but immediately before any other operation.
        Certain operations higher up in the pipeline may change rank or datapath
        after init (for example, wrapping in a subdataset sampler layer, or copying
        to worker processes), so all rank- and datapth- dependent ops are deferred to
        this function.
        Currently, this function simply adjusts rank/worldsize to account for
        multiprocess dataloaders.
        """
        if not self.is_setup:
            self.is_setup = True
            # Perform adjustment only if not already adjusted (i.e. via _WrapperDataset)
            if self.local_worldsize == -1:
                info = data.get_worker_info()
                if info is None or info.num_workers == 1:
                    # No multi-worker rank adjustment needed
                    self.local_worldsize = 1
                else:
                    self.local_worldsize = info.num_workers
                    self.worldsize = self.worldsize * self.local_worldsize
                    self.rank = self.local_worldsize * self.rank + info.id

    def statename(self, x: str):
        # Note that this naming convention implicitly disallows repeated layers in the dataset pipeline
        return self.__class__.__name__ + "." + x

    def state_dict(self):
        """
        Retrieve all state and reshard flags (each worker/process saves its own state dict shard).
        On the off chance that you're saving a checkpoint with zero steps, run setup first.
        """
        self.setup()
        return {
            self.statename(flag): getattr(self, flag)
            for flag in self.state_params + self.reshard_params
        }

    def _reshard(self, sharded_list):
        """
        Sharded_list is a list of lists, where each "shard" sublist must have the same length.
        These shards should tightly span only the partition of data owned by this worker.
        (i.e. if global_list is the list of all entries, sharded_list = _shard_inclusive(global_list) ).
        Determine fractional ownership of shards, and get the flattened partition owned by this worker.
        """
        # How many shards did _shard_inclusive() drop to the left of sharded_list?
        shard_offset = math.floor(self.load_worldsize * self.rank / self.worldsize)
        # How long are the list shards?
        shard_len = len(sharded_list[0])
        for i, shard in enumerate(sharded_list):
            assert (
                len(shard) == shard_len
            ), f"Shard {i} with length {len(shard)} does not match expected {shard_len}"
        # How many list items did _shard_inclusive() drop to the left of the flattened sharded_list?
        item_offset = shard_len * shard_offset
        # How many list items are there in total?
        n_items = self.load_worldsize * shard_len
        # The indices of the flattened sharded_list that this worker owns
        my_items = range(
            int(n_items * self.rank / self.worldsize) - item_offset,
            int(n_items * (self.rank + 1) / self.worldsize) - item_offset,
        )
        # Pull out owned items
        return [sharded_list[i // shard_len][i % shard_len] for i in my_items]

    def load_state_dict(self, state_dicts, sharded_input=False):
        """
        Input state_dicts is a list of state_dicts. If sharded_input=False, this is expected to be the
        global list of states across all checkpoint shard files. If sharded_input=True, this expects
        _shard_inclusive(global_state_list). Handling reduced inputs allows for much more efficient loading.
        Workflow:
        1. Run setup to prepare dataset
        2. if sharded_inputs is false, shard the inputs.
        3. If worldsize matches checkpoint, pull state and reshard params from the given checkpoint
            shard (state_dicts is a singleton list).
        4. If worldsize does not match checkpoint, toss state params and assemble reshard params from
            across given state_dicts. In this case state_dicts may be singleton (for fractional ownership)
            or multi-element (for multiple/partitioned ownership).
        5. Return reduced input for use by downstream loading functions
        """
        self.setup()
        if not sharded_input:
            self.load_worldsize = len(state_dicts)
            state_dicts = _shard_inclusive(state_dicts, self.rank, self.worldsize)
        if self.load_worldsize == self.worldsize:
            [
                setattr(self, flag, state_dicts[0][self.statename(flag)])
                for flag in self.state_params + self.reshard_params
            ]
        else:
            for flag in self.reshard_params:
                reshard = self._reshard(
                    [sd[self.statename(flag)] for sd in state_dicts]
                )
                setattr(self, flag, reshard)
        return state_dicts

    def load_from_path(self, path: str):
        """
        Count shard files in the specified checkpoint folder and determine overlap with current
        rank and worldsize partition. Load only matching shardfile(s) and pass to load_state_dict.
        This is more efficient than sharding the full loaded state.
        """
        assert os.path.exists(path), "Specified checkpoint does not exist"
        assert not os.path.isfile(path), "Checkpoint should be a folder of shard states"
        fileshards = [x for x in os.listdir(path) if "loader" in x]
        fileshards = sorted(fileshards, key=lambda x: int(x.split("_")[2][:-4]))
        assert (
            len(fileshards) > 0
        ), "Checkpoint directory must contain checkpoint files with 'loader' in the name"
        self.load_worldsize = len(fileshards)
        # Grab only the shard files holding data we currently own
        my_fileshards = _shard_inclusive(fileshards, self.rank, self.worldsize)
        states = [torch.load(os.path.join(path, x)) for x in my_fileshards]
        self.load_state_dict(states, True)

    def save_to_path(self, path: str):
        """
        Grab recursive shard states and save all shard states to the specified checkpoint folder
        """
        os.makedirs(path, exist_ok=True)
        state = self.state_dict()
        torch.save(state, os.path.join(path, f"loader_state_{self.rank}.pth"))


class _WrapperDataset(_StatefulDataset):
    """
    Stub for nested wrappers of _StatefulDatasets. Extends state fns with recursion.
    Requires a single instantiated sub-dataset (which may be replicated during setup fn).
    """

    def __init__(
        self,
        dataset: _StatefulDataset,
    ):
        self.dataset = dataset
        # Inherit default flags from sub-dataset
        super().__init__(
            self.dataset.datapath, self.dataset.rank, self.dataset.worldsize
        )

    def setup(self):
        """
        Datapath/rank/worldsize percolate upwards recursively during initialization, so
        now we project any desired changes downward, also recursively.
        We also project local_worldsize downward to prevent subsequent layers from
        further inflating the rank/worldsize - we only need to account for multiprocessing once!
        Any code overriding this function should still include this functionality.
        """
        if not self.is_setup:
            super().setup()
            self.dataset.datapath = self.datapath
            self.dataset.rank = self.rank
            self.dataset.worldsize = self.worldsize
            self.dataset.local_worldsize = self.local_worldsize
            self.dataset.setup()

    def load_state_dict(self, state_dicts, sharded_input=False):
        """
        Sets all specified flags at the current level, then recurses into wrapped dataset.
        """
        self.setup()
        sharded_dicts = super().load_state_dict(state_dicts, sharded_input)
        self.dataset.load_worldsize = self.load_worldsize
        self.dataset.load_state_dict(sharded_dicts, True)
        return sharded_dicts

    def state_dict(self):
        """
        Fetches state dict recursively from wrapped layers, then adds specified flags.
        Overlapping flags are overwritten with a warning.
        """
        self.setup()
        out = self.dataset.state_dict()
        state = super().state_dict()
        for flag in self.state_params + self.reshard_params:
            if flag in out:
                logging.warning(
                    f"Loader {self.rank}: flag {flag} already present in state_dict with value {out[flag]}. "
                    + f"Overwriting with value {state[flag]}"
                )
        out.update(state)
        return out


#### -------------------------    FILE READERS    ------------------------- ####


class _ShardFileHandler:
    """
    Stub for shard file readers of different formats.
    Must implement open, length, indexing, and slicing functions.
    """

    def is_legal(self, filepath: str):
        """
        Given a file path, determine if it qualifies for this handler.
        Ideally does not involve opening the file.
        """
        return os.path.isfile(filepath)

    def open(self, path: str):
        """
        Open the file, to be indexed via self.get() method.
        Avoid reading entire multi-Gb files when possible!
        """
        raise NotImplementedError

    def length(self, path: str):
        """
        Calculate the number of documents in the given file.
        Avoid reading entire multi-Gb files when possible!
        """
        raise NotImplementedError

    def get(self, reader, index: int, drop_tokens: Set):
        """
        Given the output of self.open() and an index, return the document at that index.
        Then, remove the first and/or last items if they appear in drop_tokens.
        Try to avoid reading entire documents at a time in case of long documents,
        but this is less important than avoiding reading entire files as above.
        Output must support len() method.
        """
        raise NotImplementedError

    def slice(self, doc, index: int, n_pull: int) -> List:
        """
        Given a long document, retrieve n_pull consecutive items starting from index.
        Again, try to be memory-efficient when doing so, but efficiency in self.get()
        and self.open() is far more important.
        Must return a python list.
        """
        raise NotImplementedError


class ArrowHandler(_ShardFileHandler):
    """
    Reader for indexable, pre-tokenized PyArrow shard files.
    Pyarrow shard files are expected to hold multiple RecordBatches,
    where each RecordBatch has a "tokens" field consisting of
    a single token list (i.e. each document is a single sequence
    under a "token" field, and the file is a list of such sequences).

    A preferred format as we can load document chunks without having to ever pull
    the entire document or shard file, allowing for graceful handling of large documents.
    Non-standard data format, though.
    """

    def __init__(self, col_name: str = "tokens"):
        self.col_name = col_name

    def is_legal(self, filepath: str):
        return "arrow" in os.path.splitext(filepath)[1]

    def open(self, path: str):
        return pa.ipc.open_file(pa.memory_map(path))

    def length(self, path: str):
        return self.open(path).num_record_batches

    def get(self, reader: pa.RecordBatchFileReader, index: int, drop_tokens: Set):
        doc = reader.get_batch(index)[self.col_name]
<<<<<<< HEAD
        if len(doc) > 0 and doc[0].as_py() in drop_tokens:
            doc = doc.slice(1, len(doc) - 1)
        # Recheck len for edge case where doc=[eos]
        if len(doc) > 0 and doc[-1].as_py() in drop_tokens:
            doc = doc.slice(0, len(doc) - 1)
=======
        if len(doc) > 0:
            if doc[0].as_py() in drop_tokens:
                doc = doc.slice(1, len(doc) - 1)
        if len(doc) > 0:
            if doc[-1].as_py() in drop_tokens:
                doc = doc.slice(0, len(doc) - 1)
>>>>>>> 5ff2e864
        return doc

    def slice(self, doc: pa.UInt32Array, index: int, n_pull: int) -> List:
        return doc.slice(index, n_pull).to_pylist()


class ParquetHandler(_ShardFileHandler):
    """
    Reader for indexable parquet shard files, common in HF datasets.
    Here we assume reasonably small shard files (<5Gb) and documents (<100k tokens),
    as we rely on parquet/pandas for efficient file reading, and tokenize entire documents
    before getting/slicing. However, this is a standard and widely-used data format.
    """

    def __init__(self, tokenizer_path: str, col_name: str = "text"):
        self.tokenizer = AutoTokenizer.from_pretrained(tokenizer_path)
        self.col_name = col_name

    def is_legal(self, filepath: str):
        return "parquet" in os.path.splitext(filepath)[1]

    def open(self, path: str):
        return pq.read_pandas(path, columns=[self.col_name], partitioning=None)[
            self.col_name
        ]

    def length(self, path: str):
        return pq.read_metadata(path).num_rows

    def get(self, reader, index: int, drop_tokens: Set):
        doc = self.tokenizer(str(reader[index]))["input_ids"]
<<<<<<< HEAD
        if len(doc) > 0 and doc[0] in drop_tokens:
            doc = doc[1:]
        # Recheck len for edge case where doc=[eos]
        if len(doc) > 0 and doc[-1] in drop_tokens:
            doc = doc[:-1]
=======
        if len(doc) > 0:
            if doc[0] in drop_tokens:
                doc = doc[1:]
        # check the length again after removing the first token
        if len(doc) > 0:
            if doc[-1] in drop_tokens:
                doc = doc[:-1]
>>>>>>> 5ff2e864
        return doc

    def slice(self, doc: List, index: int, n_pull: int) -> List:
        return doc[index : index + n_pull]


class AutoHandler(_ShardFileHandler):
    def __init__(self, tokenizer_path: str, col_name: str = "text"):
        self.PHandler = ParquetHandler(tokenizer_path, col_name)
        self.AHandler = ArrowHandler()
        self.current = _ShardFileHandler()

    def is_legal(self, filepath: str):
        return (
            "parquet" in os.path.splitext(filepath)[1]
            or "arrow" in os.path.splitext(filepath)[1]
        )

    def open(self, path: str):
        """
        Open the file, to be indexed via self.get() method.
        Avoid reading entire multi-Gb files when possible!
        """
        if "arrow" in os.path.splitext(path)[1]:
            self.current = self.AHandler
        else:
            self.current = self.PHandler
        return self.current.open(path)

    def length(self, path: str):
        """
        Calculate the number of documents in the given file.
        Avoid reading entire multi-Gb files when possible!
        """
        if "arrow" in os.path.splitext(path)[1]:
            return self.AHandler.length(path)
        else:
            return self.PHandler.length(path)

    def get(self, reader, index: int, drop_tokens: Set):
        """
        Given the output of self.open() and an index, return the document at that index.
        Then, remove the first and/or last items if they appear in drop_tokens.
        Try to avoid reading entire documents at a time in case of long documents,
        but this is less important than avoiding reading entire files as above.
        Output must support len().
        """
        return self.current.get(reader, index, drop_tokens)

    def slice(self, doc, index: int, n_pull: int) -> List:
        """
        Given a long document, retrieve n_pull consecutive items starting from index.
        Again, try to be memory-efficient when doing so, but efficiency in self.get()
        and self.open() is far more important.
        Must return a python list.
        """
        return self.current.slice(doc, index, n_pull)


#### -------------------------    PIPELINE LAYERS    ------------------------- ####


class PreprocessDataset(_WrapperDataset):
    """
    Wrapper for a _StatefulDataset that applies a specified preprocessing
    or augmentation function to dataset outputs.
    ...
    Args
    ----
    dataset : _StatefulDataset
        Fully instantiated dataset
    aug_fn : function (any -> any)
        The augmentation function to apply to each dataset item.
    """

    def __init__(
        self,
        dataset: _StatefulDataset,
        aug_fn: Callable,
    ):
        super().__init__(dataset)
        self.aug_fn = aug_fn

    def __iter__(self):
        dataset = iter(self.dataset)
        while True:
            out = next(dataset)
            yield self.aug_fn(out)


class CheckpointDataset(_WrapperDataset):
    """
    Wrapper for a _StatefulDataset that implements auto-checkpoint saving every n steps.
    Useful for setting n_workers > 0, so that workers do not rely on the master process
    for state saving (inter-process communication unsupported in PyTorch datasets).
    ...
    Args
    ----
    dataset : _StatefulDataset
        Fully instantiated dataset
    load_path : str
        Absolute path to checkpoint load directory. If a checkpoint exists, loads it.
    interval : int
        Saves a new checkpoint every interval.
    steps_per_batch : optional[int]
        Number of steps required to fill a single batch. Increments interval only
        when a full batch is formed. Defaults to 1.
    save_path : optional[str]
        Absolute path to checkpoint save directory. Defaults to load_path.
    """

    def __init__(
        self,
        dataset: _StatefulDataset,
        load_path: str,
        interval: int,
        steps_per_batch: int = 1,
        save_path: str = "",
    ):
        super().__init__(dataset)
        self.interval = interval
        self.spb = steps_per_batch
        load_path = os.path.join(load_path, "checkpoints")
        if len(save_path) == 0:
            save_path = load_path
        else:
            save_path = os.path.join(save_path, "checkpoints")
        self.load_path = load_path
        self.path = save_path
        self.step = 0
        self.ministep = 0

    def setup(self):
        if not self.is_setup:
            super().setup()
            self.load_from_path(self.load_path)

    def __iter__(self):
        self.setup()
        dataset = iter(self.dataset)
        while True:
            yield next(dataset)
            self.ministep += 1
            if self.ministep == self.spb:
                self.ministep = 0
                self.step += 1
                if self.step % self.interval == 0:
                    newpath = os.path.join(self.path, "step_" + str(self.step) + "_ckp")
                    self.save_to_path(newpath)

    def report(self, msg):
        if self.rank == 0:
            print(msg)

    def _validate_ckp_path(self, path: str, verbose: bool = False):
        """
        Interpret path to appropriate checkpoint.
        If found, return modified path.
        If not found, return empty string.
        """
        # Does path exists, and if it exists, is it non-empty?
        if not os.path.exists(path) or len(os.listdir(path)) == 0:
            if verbose:
                self.report(
                    f"  Dataset: No valid checkpoint detected at {path}, dataset starting from scratch."
                )
            return ""
        # Check latest path, using ckp naming syntax
        latest = get_latest(path, key=lambda path: int(path.split("_")[-2]))
        if verbose:
            self.report(f"Checkpoint detected at {latest}")
        # If item is not a folder, exit early
        if os.path.isfile(latest):
            if verbose:
                self.report(
                    f"  Dataset: Detected checkpoint {latest} is a single file with no dataset info."
                    + " Dataset starting from scratch."
                )
            return ""
        # If item is a folder, check that it contains shard files
        if len([x for x in os.listdir(latest) if "loader" in x]) == 0:
            if verbose:
                self.report(
                    f"  Dataset: Detected checkpoint {latest} exists but contains no dataset checkpoints."
                    + " Dataset starting from scratch."
                )
            return ""
        # If item is a folder, get the step count
        self.step = int(latest.split("_")[-2])
        return latest

    def save_to_path(self, path: str):
        self.report(f"Saving dataset to {path}")
        start = time.time()
        super().save_to_path(path)
        self.report(
            f"Dataset successfully saved to {path}! Save time: {time.time() - start}"
        )

    def load_from_path(self, path: str):
        save_path = self._validate_ckp_path(self.path, False)
        if len(save_path) > 0:
            self.report(
                f"  Dataset: Detected a checkpoint in the save directory {save_path}. Restoring from this checkpoint."
            )
            path = save_path
        else:
            load_path = self._validate_ckp_path(self.load_path, True)
            if len(load_path) == 0:
                return
            else:
                path = load_path
                # When loading from external ckp, always reset step count
                self.step = 0
        # Proceed
        start = time.time()
        self.dataset.load_from_path(path)
        self.report(f"Dataset checkpoint loaded! Load time: {time.time() - start}")


class PreloadBufferDataset(_WrapperDataset):
    """
    Wrapper for a StatefulDataset that implements data shuffling via a single in/out buffer.
    Fills buffer two at a time, up to desired size, then switches to one at a time to maintain size.
    Passes randomly sampled outputs one by one.
    Ensures local mixing of data without relying on sliding windows or shuffling of large buffers.
    Any two consecutive inputs will be separated by window_size steps in expectation.
    Rescaling-enabled: buffers that shrink will re-grow to window_size,
    buffers that expand will shrink back down to window_size.
    ...
    Args
    ----
    dataset : _StatefulDataset
        Fully instantiated dataset
    window_size : int
        Max size of input/output buffer
    """

    def __init__(self, dataset: _StatefulDataset, window_size: int):
        super().__init__(dataset)
        assert (
            window_size > 1
        ), f"Window size {window_size} must be greater than 1 for shuffling to occur"
        self.window_size = window_size
        self.g_state = None
        self.generator = torch.Generator().manual_seed(self.rank)
        self.buffer: List[List[Any]] = []
        self.buffer_size = 0
        self.state_params = ["g_state"]
        self.reshard_params = ["buffer"]

    def __iter__(self):
        dataset = iter(self.dataset)
        while True:
            # Pad out buffer if needed
            self._pad_buffer()

            # If buffer is undersized, add a datapoint
            if self.buffer_size < self.window_size:
                self.buffer[self.buffer_size] = next(dataset)
                self.buffer_size += 1

            # Swap out randomly sampled value from buffer.
            # If buffer is small, add new item.
            # If buffer is large, pop last item into that slot.
            i = torch.randint(self.buffer_size, (1,), generator=self.generator).item()
            out = self.buffer[i]
            if self.buffer_size > self.window_size:
                self.buffer[i] = self.buffer[self.buffer_size - 1]
                self.buffer_size -= 1
            else:
                self.buffer[i] = next(dataset)
            yield out

    def _pad_buffer(self):
        if self.buffer_size < self.window_size:
            self.buffer += [
                [],
            ] * (self.window_size - self.buffer_size)

    def state_dict(self):
        # Write generator state manually
        self.g_state = self.generator.get_state()
        # Prune buffer so it can be resharded in future
        self.buffer = self.buffer[: self.buffer_size]
        out = super().state_dict()
        return out

    def load_state_dict(self, state_dicts, sharded_input=False):
        sharded_dicts = super().load_state_dict(state_dicts, sharded_input)
        # Manually set generator state if it exists
        if self.g_state is not None:
            self.generator.set_state(self.g_state)
        # Manually set buffer size
        self.buffer_size = len(self.buffer)
        return sharded_dicts


class BufferDataset(_WrapperDataset):
    """
    Wrapper for a _StatefulDataset that takes in sequences of varying lengths, and packs/pads them
    into sequences of desired length. Input sequences are packed greedily until the buffer would
    otherwise overrun, then remaining values are filled depending on initialization flags.
    Also injects BOS/EOS into the packed output sequence if desired, and if BOS/EOS tokens are
    not already in those positions. Implements rescaling by simply dropping (buffer) state.
    ...
    Args
    ----
    dataset : _StatefulDataset
        Fully instantiated dataset
    seq_len : int
        The desired sequence length
    pack_hard : bool
        Split input sequences to fill output buffer, or use pad tokens to fill remaining space?
    bos_token : any | None
        Token to prepend to every output sequence. If None, no token is added. Type should match data type.
    eos_token : any | None
        Token to append to every output sequence. If None, no token is added. Type should match data type.
    pad_token : any | None
        Token used to fill out output sequence. Type should match data type.
    """

    def __init__(
        self,
        dataset: _StatefulDataset,
        seq_len: int,
        pack_hard: bool,
        bos_token=None,
        eos_token=None,
        pad_token=None,
    ):
        super().__init__(dataset)
        self.len = seq_len

        # Buffer args
        self.buffer: List[str] = []
        self.bos = bos_token
        self.eos = eos_token
        self.pad = pad_token
        self.pack_hard = pack_hard
        if not pack_hard:
            assert (
                pad_token is not None
            ), "Error: if using pads, you must supply a pad_token"

        self.state_params = ["buffer"]

    def _get_buffer(self, iterable, length, buffer):
        # Pull data until buffer is about to overrun, return exactly proper length
        new = []
        while len(buffer) + len(new) < length:
            buffer += new
            new = next(iterable)

        # Add bos if needed
        if self.bos is not None and (len(buffer) == 0 or buffer[0] != self.bos):
            buffer = [self.bos] + buffer

        # Handle buffer splitting
        if len(buffer) >= length:
            # If buffer is too long, force split
            out = buffer[:length]
            buffer = buffer[length:]
            if self.eos is not None and out[-1] != self.eos:
                buffer = [out[-1]] + buffer
                out[-1] = self.eos
            buffer = buffer + new
        else:
            if self.pack_hard:
                # Pack in as much of new sequence as will fit
                buffer = buffer + new
                out = buffer[:length]
                buffer = buffer[length:]
                if self.eos is not None and out[-1] != self.eos:
                    buffer = [out[-1]] + buffer
                    out[-1] = self.eos
            else:
                # Fill out with pads as needed
                if self.eos is not None and buffer[-1] != self.eos:
                    buffer.append(self.eos)
                if self.pad is not None:
                    out = buffer + [self.pad] * (length - len(buffer))
                else:
                    out = buffer
                buffer = new
        return out, buffer

    # Fill buffer line by line, delimiters and packing/splitting as appropriate
    def __iter__(self):
        dataset = iter(self.dataset)
        while True:
            out, buffer = self._get_buffer(dataset, self.len, self.buffer)
            self.buffer = buffer
            yield out


class StreamingDocDataset(_StatefulDataset):
    """
    The base distributed dataset for loading sequences/documents from file shards.

    For a single dataset directory, splits shard files into x=worldsize fragments and grabs a 1/n contiguous
    span of shard fragments (contiguous to limit file reads from cloud/disk).
    Logs the number of documents owned from each shardfile, and relies on LCG random bijection to
    map contiguous range of indices to shuffled, noncontiguous set of documents from each shard file.
    Shuffles the file list deterministically to hop from file to file.

    At runtime, iterates through documents in each shuffled shard file, pulling each shard on demand.
    Shards are thus pulled no more than once per epoch.
    Returns documents in chunks up to size max_chunksize, and handles delimiter token placement between documents.

    StreamingDocDataset grabs files from a directory representing a single dataset.
    This directory need not be flat.
    For percentage-based sampling over multiple such subdatasets, see SamplingDataset.

    When available in the parent directory, relies on a compiled metadata file to fetch shardfile lengths.
    Expects csv file (first row "dataset/filename,documents,tokens", subsequent rows these values) under a 'meta' directory.
    This can be removed in the future.
    ...
    Args
    ----
    datapath : str
        Absolute path to the dataset directory. Expects directory containing shardfiles.
        Directory need not be flat.
    rank : int
        Current worker index
    worldsize : int
        Total number of workers
    filereader : _ShardFileReader
        A file reader handling specific data shard file formats
    delimiter_token : Any
        Token used to indicate sequence/document breaks. Type should match data type. Required for downstream
        sampling logic (can be removed later via PreProcessDataset if needed).
    bos_token : Any | None
        Optional token used to indicate sequence/document start. Type should match data type.
    strip_tokens : set[Any]
        Token values that should be removed if detected at beginning or end of document
        (i.e. any eos/bos tokens already present in the data). Type should match data type.
    seed : int
        The random seed for deterministic shuffling/sharding
    min_length : int
        Documents below this length are skipped
    max_chunksize : int
        Maximum sequence length to return. Break long docs into chunks of this size or shorter.
    verbose : bool
        Track setup progress?
    shuffle : bool
        Shuffle shard file and document orders? (Disable for simple testing)
    """

    def __init__(
        self,
        datapath: str,
        rank: int,
        worldsize: int,
        filehandler: _ShardFileHandler,
        delimiter_token: Any,
        bos_token: Optional[Any] = None,
        strip_tokens: Optional[Set[Any]] = set(),
        seed: int = 42,
        min_length: int = 1,
        max_chunksize: int = 1024,
        verbose: bool = False,
    ):
        super().__init__(datapath, rank, worldsize)
        self.seed = seed
        self.datapath = datapath
        self.filehandler = filehandler
        self.min_length = min_length
        assert max_chunksize > 0, f"Max chunksize must be a nonzero positive integer"
        self.chunksize = max_chunksize
        self.eos = delimiter_token
        self.bos = bos_token
        self.drop = strip_tokens
        self.verbose = verbose
        self.docset: List[
            Any
        ] = []  # map of doc indices to (shardid, min docid, max docid)

        # Position
        self.docset_index = 0
        self.chunk_index = -1

        # Stats
        self.epochs_seen = -1
        self.tokens_seen = 0
        self.docs_seen = 0
        self.percent_seen = 0

        self.state_params = [
            "dataset",
            "docset_index",
            "chunk_index",
            "epochs_seen",
            "tokens_seen",
            "docs_seen",
            "percent_seen",
            "lcg_state",
        ]

        # Setup flags
        self.is_setup = False
        self._len = 0
        self.dataset = ""
        self.lcg_state = 0

    def setup(self):
        """
        All rank-dependent setup, which must occur after init
        (rank assignment, data partitioning, shuffling)
        """
        if not self.is_setup:
            super().setup()
            datapath = self.datapath
            pathsplit = (datapath, "")
            # May take an extra round to account for any trailing slashes
            while len(pathsplit[1]) == 0:
                pathsplit = os.path.split(pathsplit[0])
            pardir, dataset = pathsplit
            self.dataset = dataset

            # Assemble document set owned by this worker:
            # listdir, assemble shardfraglist (ind -> shard, frag)
            shards = [
                os.path.join(root, name)[len(datapath) + 1 :]
                for root, dirs, files in os.walk(datapath, topdown=False)
                for name in files
                if self.filehandler.is_legal(os.path.join(root, name))
            ]
            shards.sort()  # Ensure consistent sharding across machines
            start_frag = (self.rank * self.worldsize * len(shards)) // self.worldsize
            end_frag = (
                (self.rank + 1) * self.worldsize * len(shards)
            ) // self.worldsize
            shardfrags = [
                (shards[i // self.worldsize], i % self.worldsize)
                for i in range(start_frag, end_frag)
            ]

            # Assemble length of each owned shard file

            countfiles = []
            if os.path.exists(os.path.join(pardir, "meta")):
                countfiles = [
                    x
                    for x in os.listdir(os.path.join(pardir, "meta"))
                    if "counts" in x and "csv" in x
                ]
            doc_counts = {}
            if len(countfiles) > 0:
                # Count file exists, use it
                countpath = os.path.join(pardir, "meta", countfiles[0])
                with open(countpath, "r") as csvfile:
                    reader = csv.DictReader(csvfile)
                    for row in reader:
                        fullpath = row["dataset/filename"]
                        prefix = fullpath.find("/" + dataset) + 1
                        if prefix > 0:
                            key = fullpath[prefix + len(dataset) + 1 :]
                            doc_counts[key] = int(row["documents"])
            else:
                # Count file does not exist, touch every owned file for length
                unique_shardfiles = set(shard for shard, frag in shardfrags)
                doc_counts = {
                    shard: self.filehandler.length(os.path.join(datapath, shard))
                    for shard in unique_shardfiles
                }

            # Read shardfrags, assemble doc list for each file shard (aggregating over fragments):
            ndocs = -1
            docset = {}  # shardid -> (min docid, max docid)
            for i, (shard, frag) in enumerate(shardfrags):
                ndocs = doc_counts[shard]
                doc_start = (ndocs * frag) // self.worldsize
                doc_end = (
                    ndocs * frag + ndocs
                ) // self.worldsize - 1  # Inclusive upper bound
                if shard not in docset:
                    docset[shard] = [doc_start, doc_end]
                min_d, max_d = docset[shard]
                if doc_start < min_d:
                    docset[shard][0] = doc_start
                if doc_end > max_d:
                    docset[shard][1] = doc_end

            # Add shard entries to self.docset
            doccount = 0
            for shardid in docset:
                min_d = docset[shardid][0]
                max_d = docset[shardid][1]
                self.docset.append((shardid, min_d, max_d))
                doccount += max_d - min_d + 1
            self._len = doccount

            if self.verbose:
                logging.info(
                    f"    Worker {self.rank} ingested {len(shardfrags)} shard fragments from {dataset}"
                )

            # Shuffle shard files - guaranteed inconsistent across workers
            seed = self.seed + self.rank
            random.seed(seed)
            random.shuffle(self.docset)
            # Setup doc shuffle - same guarantee
            self.lcg_state = seed

    def _get_docid(self, i):
        """
        Given a global doc index over the set of docs owned by this worker,
        return the corresponding data/shard/local index
        """
        cur = 0
        assert (
            i <= self._len
        ), f"You have requested an illegal doc index {i}, docset length is {self._len}"
        for shardid, min_d, max_d in self.docset:
            docrange = max_d - min_d + 1
            cur += docrange
            if cur > i:
                return shardid, docrange, min_d

    def _get_reader(self, path, newpath, reader):
        """
        If new filepath does not match the current one,
        open a new reader on that filepath (pull file on demand)
        """
        if newpath != path:
            del reader
            if self.verbose:
                logging.info(f"Worker {self.rank} opening new file {newpath}")
            reader = self.filehandler.open(newpath)
            path = newpath
        return path, reader

    def _construct_chunk(self, j, doc, n_chunks):
        """
        Grab a chunk of the desired size from the pyarrow document,
        avoiding unnecessary overhead in case of large docs
        """
        start_index = j * self.chunksize
        n_pull = self.chunksize
        if self.bos is not None:
            if j == 0:
                n_pull -= 1
            else:
                start_index -= 1
        chunk = self.filehandler.slice(doc, start_index, n_pull)
        self.tokens_seen += len(chunk)
        # Add bos/eos tokens if needed
        if self.bos is not None and j == 0:
            chunk = [self.bos] + chunk
        if j == n_chunks - 1:
            chunk = chunk + [self.eos]
        return chunk

    def _random_map_docid(self, size):
        """
        Given size of document pool, use saved state (prior index) to generate the next index via LCG.
        Implements within-shard document shuffling without materializing any large doc lists.
        """
        m = 2 ** math.ceil(math.log2(size))  # Round up to nearest power of 2
        a = 5  # A,C values known to work well with powers of 2 (Knuth, 1997, 3.2.1.3)
        c = (self.rank + self.seed) * 2 + 1
        state = self.lcg_state
        while True:
            state = (a * state + c) % m
            if state < size:
                return state

    def __iter__(self):
        if not self.is_setup:
            self.setup()
        docset_offset = self.docset_index
        lcg_offset = self.lcg_state
        residual_chunks = self.chunk_index + 1  # pick up AFTER where the ckp left off
        ndocs = self._len
        path = ""
        reader = None
        while True:
            # Iterate through docs, starting at desired offset
            for i in range(ndocs):
                doc_index = (docset_offset + i) % ndocs

                # Update stats
                if doc_index == 0:
                    self.epochs_seen += 1
                self.docset_index = doc_index
                # Map doc id to shard, id in file
                shardid, docrange, mindoc = self._get_docid(doc_index)

                # Read doc
                newpath = os.path.join(self.datapath, shardid)
                path, reader = self._get_reader(path, newpath, reader)
                # Map id in range of owned docs to new (consistently) shuffled id
                doclcg = self._random_map_docid(docrange)
                docid = doclcg + mindoc
                doc = self.filehandler.get(reader, docid, self.drop)
                if len(doc) == 0:
                    continue
                doclen = len(doc) + 1 if self.bos is None else len(doc) + 2
                if doclen >= self.min_length:
                    n_chunks = math.ceil(doclen / self.chunksize)
                    for j in range(n_chunks):
                        if i == 0 and j < residual_chunks:
                            pass
                        else:
                            self.chunk_index = j
                            # Document complete, update stats
                            if j == n_chunks - 1:
                                self.docs_seen += 1
                                self.percent_seen = (
                                    self.docs_seen * 100 / (self._len + 1e-9)
                                )
                            yield self._construct_chunk(j, doc, n_chunks)

                # Advance RNG state
                self.lcg_state = doclcg

            # Load any chunks initially skipped in first doc
            self.docset_index = docset_offset
            self.lcg_state = lcg_offset
            shardid, docrange, mindoc = self._get_docid(docset_offset)
            docid = self._random_map_docid(docrange) + mindoc
            newpath = os.path.join(self.datapath, shardid)
            path, reader = self._get_reader(path, newpath, reader)
            doc = self.filehandler.get(reader, docid, self.drop)
            if len(doc) == 0:
                continue
            doclen = len(doc) + 1 if self.bos is None else len(doc) + 2
            if doclen >= self.min_length:
                n_chunks = math.ceil(doclen / self.chunksize)
                for j in range(residual_chunks):
                    self.chunk_index = j
                    yield self._construct_chunk(j, doc, n_chunks)

    def load_state_dict(self, state_dicts, sharded_input=False):
        self.setup()
        assert (
            self.load_worldsize == self.worldsize
        ), f"StreamingDocDataset does not support rescaling (ckp size: {self.load_worldsize}, world size: {self.worldsize}). Please use a ScalableShardDataset."
        d = self.dataset
        out = super().load_state_dict(state_dicts, sharded_input)
        assert (
            d == self.dataset
        ), f"Dataset mismatch: checkpoint contains {self.dataset}, expected {d}"
        return out


class ScalableShardDataset(_WrapperDataset):
    """
    A _WrapperDataset implementing rescalability: loading from checkpoint into a different
    number of gpus will nonetheless keep avoiding all data previously seen in the current epoch.
    This is accomplished by maintaining a large number of small StreamingDocDatasets, cloned from the
    original dataset arg with adjusted ranks, which track state individually and reshard over n_gpus.
    ...
    Args
    ----
    dataset : StreamingDocDataset
        Fully instantiated dataset. Cloned into logical workers during setup fn.
    delimiter_token : any
        Token used to indicate sequence/document breaks. Type should match data type.
    n_logical_shards : int
        Number of logical shards. Must be a multiple of world size.
    verbose : bool
        Track setup progress?
    """

    def __init__(
        self,
        dataset: StreamingDocDataset,
        delimiter_token: Any,
        n_logical_shards: int = 2048,
        verbose=False,
    ):
        super().__init__(dataset)
        assert (
            n_logical_shards % self.worldsize == 0
        ), f"World size {self.worldsize} must divide n_logical_shards {n_logical_shards} evenly"
        assert (
            n_logical_shards > 0
        ), f"n_logical_shards {n_logical_shards} must be a positive integer"

        self.total_shards = n_logical_shards
        self.delimiter = delimiter_token
        self.verbose = verbose

        # Fields to be populated during setup / subdataset setup
        self.data: List[StreamingDocDataset] = []
        self.logicals_owned: List[int] = []
        self.n_logicals = 0
        self.n_docs_remaining: List[int] = []
        self.generator = None

        # Position "state", used only for maintaining order when n_workers is unchanged
        # For scaling up or down, logical position is meaningless, and reset
        self.current_reader = None
        self.logical_shard_states = None
        self.g_state = None

        self.state_params = ["current_reader", "g_state"]
        self.reshard_params = ["n_docs_remaining", "logical_shard_states"]

    def setup(self):
        if not self.is_setup:
            _StatefulDataset.setup(self)
            n_logical_shards = self.total_shards
            logicals = list(range(n_logical_shards))
            self.logicals_owned = _shard_partition(logicals, self.rank, self.worldsize)
            self.n_logicals = n_logical_shards // self.worldsize
            assert (
                len(self.logicals_owned) == self.n_logicals
            ), "(world size * num workers) does not divide logical shards evenly"

            # Build logical shards
            for i in range(self.n_logicals):
                self.data.append(deepcopy(self.dataset))
                self.data[-1].worldsize = n_logical_shards
                self.data[-1].load_worldsize = n_logical_shards
                self.data[-1].rank = self.logicals_owned[i]
                self.data[-1].local_worldsize = 1
                self.data[-1].datapath = self.datapath
                self.data[-1].verbose = self.rank == 0
                if self.verbose:
                    logging.info(
                        f"Worker {self.rank} assembled logical shard {self.logicals_owned[i]}, {i+1} of {self.n_logicals}"
                    )
            [d.setup() for d in self.data]
            self.n_docs_remaining = [d._len for d in self.data]

            self.generator = torch.Generator().manual_seed(self.rank)

    def __iter__(self):
        self.setup()
        # Grab one doc at a time in random order
        data = [iter(d) for d in self.data]
        while True:
            # Sample logical shard (or load from ckp)
            if self.current_reader is not None:
                ind = self.current_reader
            else:
                assert (
                    sum(self.n_docs_remaining) > 0
                ), f"No documents detected in {self.datapath}"
                ind = torch.multinomial(
                    torch.tensor(self.n_docs_remaining, dtype=torch.float),
                    1,
                    generator=self.generator,
                ).item()
            self.current_reader = ind
            # Read doc
            out = next(data[ind])
            while out[-1] != self.delimiter:
                yield out
                out = next(data[ind])
            # Update state to show we've finished the doc
            self.current_reader = None
            self.n_docs_remaining[ind] -= 1
            if sum(self.n_docs_remaining) == 0:
                self.n_docs_remaining = [d._len for d in self.data]
                self.generator.manual_seed(self.rank)
            # Return final piece of doc
            yield out

    def state_dict(self):
        self.setup()
        # Write generator state manually
        self.g_state = self.generator.get_state()
        # Recursive fetch
        self.logical_shard_states = [d.state_dict() for d in self.data]
        return _StatefulDataset.state_dict(self)

    def load_state_dict(self, state_dicts, sharded_input=False):
        self.setup()
        sharded_dicts = _StatefulDataset.load_state_dict(
            self, state_dicts, sharded_input
        )
        # Manually set generator state if it exists
        if self.g_state is not None:
            self.generator.set_state(self.g_state)
        # Recursive set
        for i in range(self.n_logicals):
            self.data[i].load_state_dict([self.logical_shard_states[i]], True)
        return sharded_dicts


class SamplingDataset(_WrapperDataset):
    """
    A _WrapperDataset implementing percentage-based sampling: weights can be floats, and the
    number of tokens seen from each subdataset will match those weights as closely as possible.
    This is accomplished by maintaining a _StatefulDataset for each subdataset, and tracking
    the number of tokens emitted by each. Whichever loader is furthest from its target will be
    the next to pass a document.
    ...
    Args
    ----
    datapath : str
        Absolute path to the dataset directory. Expects directory to contain subfolders,
        which in turn contain shard files.
    dataset : ScalableShardDataset | StreamingDocDataset
        Fully instantiated dataset. Cloned across desired subdatasets during setup.
    delimiter_token : Any
        Token used to indicate sequence/document breaks. Type should match data type.
    datasets : list[str] | None
        A list of subdatasets to draw from. If None, draws from all subfolders of datapath.
    weights : list(float) | None
        Weights describing what percent of emitted tokens should come from each subdataset.
        Need not sum to 1. If None, tokens are drawn evenly.
    verbose : bool
        Track setup progress?
    """

    def __init__(
        self,
        datapath: str,
        dataset: Union[ScalableShardDataset, StreamingDocDataset],
        delimiter_token: Any,
        datasets=None,
        weights=None,
        verbose=False,
    ):
        super().__init__(dataset)
        self.datapath = datapath
        self.delimiter = delimiter_token
        self.verbose = verbose
        self.datasets = (
            datasets
            if datasets is not None
            else [
                f
                for f in os.listdir(datapath)
                if not os.path.isfile(os.path.join(datapath, f)) and "meta" not in f
            ]
        )
        assert len(self.datasets) > 0, "You must specify at least one dataset"

        if weights is not None:
            assert len(weights) == len(
                self.datasets
            ), f"Number of oversample weights {len(weights)} must match number of datasets {len(self.datasets)}"
            for w in weights:
                assert w > 0, f"Sampling rate {w} must be positive"
        self.weights = [1] * len(self.datasets) if weights is None else weights
        self.weights = [w / sum(self.weights) for w in self.weights]

        self.tokens_seen = [0] * len(self.datasets)

        self.current_iterator = -1
        self.state_params = ["tokens_seen", "current_iterator"]

    def setup(self):
        if not self.is_setup:
            _StatefulDataset.setup(self)
            # Build subdataset iterators
            self.data = []
            for i, d in enumerate(self.datasets):
                self.data.append(deepcopy(self.dataset))
                self.data[-1].datapath = os.path.join(self.datapath, d)
                self.data[-1].rank = self.rank
                self.data[-1].worldsize = self.worldsize
                self.data[-1].local_worldsize = self.local_worldsize
                if self.verbose:
                    logging.info(
                        f"Worker {self.rank} assembled subdataset iterator for {d}, {i+1} of {len(self.datasets)}"
                    )
            [d.setup() for d in self.data]

    def __iter__(self):
        self.setup()
        # Grab one doc at a time in random order
        data = [iter(d) for d in self.data]
        while True:
            if self.current_iterator != -1:
                # Finish current document
                out = next(data[self.current_iterator])
                self.tokens_seen[self.current_iterator] += len(out)
                if out[-1] == self.delimiter:
                    self.current_iterator = -1
                yield out
            else:
                # Choose new subdataset to draw from
                # (whichever is currently most underrepresented compared to target rate)
                offset = [
                    self.weights[i]
                    - self.tokens_seen[i] / (sum(self.tokens_seen) + 1e-9)
                    for i in range(len(self.datasets))
                ]
                offset_argmax = max((diff, i) for i, diff in enumerate(offset))[1]
                self.current_iterator = offset_argmax

    def state_dict(self):
        self.setup()
        # Manually add state of all subloaders to self state
        out = {
            self.statename("sample_iterator_states"): [
                d.state_dict() for d in self.data
            ]
        }
        out.update(_StatefulDataset.state_dict(self))
        return out

    def load_state_dict(self, state_dicts, sharded_input=False):
        self.setup()
        # Load stats
        sharded_dicts = _StatefulDataset.load_state_dict(
            self, state_dicts, sharded_input
        )
        # Load sub-iterator states
        for i, subdata in enumerate(self.data):
            # Grab just that sub-iterator across all ranks
            subdata.load_worldsize = self.load_worldsize
            subdata.load_state_dict(
                [
                    sd[self.statename("sample_iterator_states")][i]
                    for sd in sharded_dicts
                ],
                True,
            )
        return sharded_dicts<|MERGE_RESOLUTION|>--- conflicted
+++ resolved
@@ -357,20 +357,11 @@
 
     def get(self, reader: pa.RecordBatchFileReader, index: int, drop_tokens: Set):
         doc = reader.get_batch(index)[self.col_name]
-<<<<<<< HEAD
         if len(doc) > 0 and doc[0].as_py() in drop_tokens:
             doc = doc.slice(1, len(doc) - 1)
         # Recheck len for edge case where doc=[eos]
         if len(doc) > 0 and doc[-1].as_py() in drop_tokens:
             doc = doc.slice(0, len(doc) - 1)
-=======
-        if len(doc) > 0:
-            if doc[0].as_py() in drop_tokens:
-                doc = doc.slice(1, len(doc) - 1)
-        if len(doc) > 0:
-            if doc[-1].as_py() in drop_tokens:
-                doc = doc.slice(0, len(doc) - 1)
->>>>>>> 5ff2e864
         return doc
 
     def slice(self, doc: pa.UInt32Array, index: int, n_pull: int) -> List:
@@ -402,21 +393,11 @@
 
     def get(self, reader, index: int, drop_tokens: Set):
         doc = self.tokenizer(str(reader[index]))["input_ids"]
-<<<<<<< HEAD
-        if len(doc) > 0 and doc[0] in drop_tokens:
-            doc = doc[1:]
-        # Recheck len for edge case where doc=[eos]
-        if len(doc) > 0 and doc[-1] in drop_tokens:
-            doc = doc[:-1]
-=======
         if len(doc) > 0:
             if doc[0] in drop_tokens:
                 doc = doc[1:]
-        # check the length again after removing the first token
-        if len(doc) > 0:
             if doc[-1] in drop_tokens:
                 doc = doc[:-1]
->>>>>>> 5ff2e864
         return doc
 
     def slice(self, doc: List, index: int, n_pull: int) -> List:
