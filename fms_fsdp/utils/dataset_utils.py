--- conflicted
+++ resolved
@@ -343,15 +343,9 @@
     Non-standard data format, though.
     """
 
-<<<<<<< HEAD
     def __init__(self, col_names: List[str] = ["text", "contents", "tokens"]):
         self.col_names = col_names
 
-=======
-    def __init__(self, col_names: List[str] = ["tokens"]):
-        self.col_names = col_names
-        
->>>>>>> 1feca7c7
     def is_legal(self, filepath: str):
         return "arrow" in os.path.splitext(filepath)[1]
 
@@ -362,27 +356,18 @@
         return self.open(path).num_record_batches
 
     def get(self, reader: pa.RecordBatchFileReader, index: int, drop_tokens: Set):
-<<<<<<< HEAD
         assert (
             index < reader.num_record_batches
         ), f"Illegal index {index} in set of {reader.num_record_batches} documents"
         frame = reader.get_batch(index)
-=======
-        frame = reader.get_batch(index)
-        
->>>>>>> 1feca7c7
         doc = None
         for name in self.col_names:
             if name in frame.column_names:
                 doc = frame[name]
                 break
-<<<<<<< HEAD
         assert (
             doc is not None
         ), f"None of column names {self.col_names} found in file headers {frame.column_names}"
-=======
-        assert doc is not None, f"None of column names {self.col_names} found in file headers {frame.column_names}"
->>>>>>> 1feca7c7
         if len(doc) > 0 and doc[0].as_py() in drop_tokens:
             doc = doc.slice(1, len(doc) - 1)
         # Recheck len for edge case where doc=[eos]
@@ -402,7 +387,6 @@
     before getting/slicing. However, this is a standard and widely-used data format.
     """
 
-<<<<<<< HEAD
     def __init__(
         self,
         tokenizer_path: str,
@@ -412,11 +396,6 @@
         self.tokenizer = AutoTokenizer.from_pretrained(tokenizer_path)
         self.col_names = col_names
         self.max_doclen = max_doclen
-=======
-    def __init__(self, tokenizer_path: str, col_names: List[str] = ["text"]):
-        self.tokenizer = AutoTokenizer.from_pretrained(tokenizer_path)
-        self.col_names = col_names
->>>>>>> 1feca7c7
 
     def is_legal(self, filepath: str):
         return "parquet" in os.path.splitext(filepath)[1]
@@ -428,31 +407,19 @@
             if name in names:
                 match = name
                 break
-<<<<<<< HEAD
         assert (
             match is not None
         ), f"None of column names {self.col_names} found in file headers {names}"
-=======
-        assert match is not None, f"None of column names {self.col_names} found in file headers {names}"
->>>>>>> 1feca7c7
         return pq.read_pandas(path, columns=[match], partitioning=None)[match]
 
     def length(self, path: str):
         return pq.read_metadata(path).num_rows
 
     def get(self, reader, index: int, drop_tokens: Set):
-<<<<<<< HEAD
         assert (
             index < reader.length()
         ), f"Illegal index {index} in set of {reader.length()} documents"
         doc = self.tokenizer(str(reader[index])[: self.max_doclen])["input_ids"]
-=======
-        
-        document_str = str(reader[index])
-        
-        doc = self.tokenizer(str(reader[index]))["input_ids"]
-        
->>>>>>> 1feca7c7
         if len(doc) > 0 and doc[0] in drop_tokens:
             doc = doc[1:]
         # Recheck len for edge case where doc=[eos]
@@ -465,7 +432,6 @@
 
 
 class AutoHandler(_ShardFileHandler):
-<<<<<<< HEAD
     def __init__(
         self,
         tokenizer_path: str,
@@ -473,10 +439,6 @@
         max_doclen: int = 1_000_000,
     ):
         self.PHandler = ParquetHandler(tokenizer_path, col_names, max_doclen)
-=======
-    def __init__(self, tokenizer_path: str, col_names: List[str] = ["text", "contents", "tokens"]):
-        self.PHandler = ParquetHandler(tokenizer_path, col_names)
->>>>>>> 1feca7c7
         self.AHandler = ArrowHandler(col_names)
         self.current = _ShardFileHandler()
 
@@ -1051,11 +1013,7 @@
         seed: int = 42,
         min_length: int = 1,
         max_chunksize: int = 1024,
-<<<<<<< HEAD
-        max_consecutive_chunks: int = 64,
-=======
         max_consecutive_chunks: int = 256,
->>>>>>> 1feca7c7
         verbose: bool = False,
     ):
         super().__init__(datapath, rank, worldsize)
@@ -1153,7 +1111,6 @@
                     for row in reader:
                         fullpath = row["dataset/filename"]
                         prefix = fullpath.find(dataset + "/")
-<<<<<<< HEAD
                         if prefix >= 0:
                             key = fullpath[prefix + len(dataset) + 1 :]
                             sizes[key] = int(row["size"])
@@ -1185,40 +1142,6 @@
                         fullpath = row["dataset/filename"]
                         prefix = fullpath.find(dataset)
                         if prefix >= 0:
-=======
-                        if prefix > 0:
->>>>>>> 1feca7c7
-                            key = fullpath[prefix + len(dataset) + 1 :]
-                            sizes[key] = int(row["size"])
-                shard_sizes = [sizes[shard] for shard in shards]
-            else:
-                # Count file does not exist, touch every owned file for length
-                shard_sizes = [
-                    os.path.getsize(os.path.join(datapath, shard)) for shard in shards
-                ]
-            shard_sizes = [s / sum(shard_sizes) for s in shard_sizes]
-            start = self.rank / self.worldsize
-            end = (self.rank + 1) / self.worldsize
-            shardset = {}
-            tally = 0
-            for i in range(len(shards)):
-                if tally <= end and tally + shard_sizes[i] >= start:
-                    shardset[shards[i]] = [
-                        min(max((start - tally) / shard_sizes[i], 0), 1),
-                        min(max((end - tally) / shard_sizes[i], 0), 1),
-                    ]
-                tally += shard_sizes[i]
-
-            # Assemble length of each owned shard file
-            doc_counts = {}
-            if len(countfiles) > 0:
-                # Count file exists, use it
-                with open(countpath, "r") as csvfile:
-                    reader = csv.DictReader(csvfile)
-                    for row in reader:
-                        fullpath = row["dataset/filename"]
-                        prefix = fullpath.find(dataset + "/")
-                        if prefix >= 0:
                             key = fullpath[prefix + len(dataset) + 1 :]
                             doc_counts[key] = int(row["documents"])
             else:
@@ -1233,7 +1156,6 @@
             doccount = 0
             for shard in shardset:
                 ndocs = doc_counts[shard]
-<<<<<<< HEAD
                 if ndocs > 0:
                     doc_start = int(ndocs * shardset[shard][0])
                     doc_end = max(
@@ -1241,12 +1163,6 @@
                     )  # inclusive upper bound
                     self.docset.append([shard, doc_start, doc_end])
                     doccount += doc_end - doc_start + 1
-=======
-                doc_start = int(ndocs * shardset[shard][0])
-                doc_end = max(doc_start, int(ndocs * shardset[shard][1]) - 1)  # inclusive upper bound
-                self.docset.append([shard, doc_start, doc_end])
-                doccount += doc_end - doc_start + 1
->>>>>>> 1feca7c7
             self._len = doccount
 
             if self.verbose:
@@ -1392,13 +1308,9 @@
                     yield self._construct_chunk(j, doc, n_chunks)
 
             # Check that epoch was non-empty
-<<<<<<< HEAD
             assert (
                 self.has_yielded
             ), f"Empty logical shard detected: {self.dataset, self.docset}"
-=======
-            assert self.has_yielded, f"Empty logical shard detected: {self.dataset, self.docset}"
->>>>>>> 1feca7c7
 
     def load_state_dict(self, state_dicts, sharded_input=False):
         self.setup()
@@ -1507,10 +1419,7 @@
         # (i.e. [1,1,0,0,0,0] into [1,1,0] [0,0,0] )
         if sum(self.n_docs_remaining) == 0:
             self.n_docs_remaining = [d._len for d in self.data]
-<<<<<<< HEAD
             self.generator.manual_seed(self.rank)
-=======
->>>>>>> 1feca7c7
         while True:
             # Sample logical shard (or load from ckp)
             if self.current_reader is not None:
